--- conflicted
+++ resolved
@@ -60,8 +60,8 @@
 
 static void updated_MediaRequest_(iAnyObject *obj) {
     iMediaRequest *d = obj;
-    postCommandf_App("media.updated link:%u request:%p", d->linkId, d);
-}
+        postCommandf_App("media.updated link:%u request:%p", d->linkId, d);
+    }
 
 static void finished_MediaRequest_(iAnyObject *obj) {
     iMediaRequest *d = obj;
@@ -369,8 +369,8 @@
         if (d->hoverLink &&
             linkFlags_GmDocument(d->doc, d->hoverLink->linkId) & permanent_GmLinkFlag) {
             setCursor_Window(get_Window(), SDL_SYSTEM_CURSOR_ARROW); /* not dismissable */
-        }
-    }
+    }
+}
 }
 
 static void updateVisible_DocumentWidget_(iDocumentWidget *d) {
@@ -1198,20 +1198,17 @@
         postCommand_App("navigate.back");
         return iFalse;
     }
-<<<<<<< HEAD
-=======
     */
     else if (equal_Command(cmd, "media.updated") || equal_Command(cmd, "media.finished")) {
         return handleMediaCommand_DocumentWidget_(d, cmd);
     }
->>>>>>> fa5632e9
     else if (equal_Command(cmd, "document.stop") && document_App() == d) {
         if (d->request) {
             postCommandf_App(
                 "document.request.cancelled doc:%p url:%s", d, cstr_String(d->mod.url));
             iReleasePtr(&d->request);
             if (d->state != ready_RequestState) {
-                d->state = ready_RequestState;
+            d->state = ready_RequestState;
                 postCommand_App("navigate.back");
             }
             updateFetchProgress_DocumentWidget_(d);
@@ -1259,9 +1256,9 @@
                 }
                 else if (startsWith_String(&d->sourceMime, "image/")) {
                     appendCStr_String(savePath, cstr_String(&d->sourceMime) + 6);
-                }
-            }
             if (fileExists_FileInfo(savePath)) {
+        }
+    }
                 /* Make it unique. */
                 iDate now;
                 initCurrent_Date(&now);
@@ -1570,21 +1567,21 @@
                 }
                 else {
                     if (!isEmpty_Range(&d->selectMark)) {
-                        pushBackN_Array(
-                            &items,
+                pushBackN_Array(
+                    &items,
                             (iMenuItem[]){ { "Copy", 0, 0, "copy" }, { "---", 0, 0, NULL } },
                             2);
                     }
                     pushBackN_Array(
                         &items,
-                        (iMenuItem[]){
-                            { "Go Back", navigateBack_KeyShortcut, "navigate.back" },
-                            { "Go Forward", navigateForward_KeyShortcut, "navigate.forward" },
-                            { "Reload Page", reload_KeyShortcut, "navigate.reload" },
-                            { "---", 0, 0, NULL },
+                    (iMenuItem[]){
+                        { "Go Back", navigateBack_KeyShortcut, "navigate.back" },
+                        { "Go Forward", navigateForward_KeyShortcut, "navigate.forward" },
+                        { "Reload Page", reload_KeyShortcut, "navigate.reload" },
+                        { "---", 0, 0, NULL },
                             { "Copy Page URL", 0, 0, "document.copylink" },
                             { "---", 0, 0, NULL } },
-                        6);
+                    6);
                     if (isEmpty_Range(&d->selectMark)) {
                         pushBackN_Array(
                             &items,
@@ -1876,23 +1873,23 @@
                 (flags & (imageFileExtension_GmLinkFlag | audioFileExtension_GmLinkFlag) ||
                  showHost)) {
                 format_String(&str,
-                              " \u2014%s%s%s\r%c%s",
-                              showHost ? " " : "",
+                    " \u2014%s%s%s\r%c%s",
+                    showHost ? " " : "",
                               showHost ? (flags & mailto_GmLinkFlag
                                               ? cstr_String(url)
                                               : ~flags & gemini_GmLinkFlag
-                                                    ? format_CStr("%s://%s",
-                                                                  cstr_Rangecc(parts.scheme),
-                                                                  cstr_Rangecc(parts.host))
-                                                    : cstr_Rangecc(parts.host))
-                                       : "",
-                              showHost && (showImage || showAudio) ? " \u2014" : "",
-                              showImage || showAudio
-                                  ? asciiBase_ColorEscape + fg
+                                    ? format_CStr("%s://%s",
+                                                  cstr_Rangecc(parts.scheme),
+                                                  cstr_Rangecc(parts.host))
+                                    : cstr_Rangecc(parts.host))
+                             : "",
+                    showHost && (showImage || showAudio) ? " \u2014" : "",
+                    showImage || showAudio
+                        ? asciiBase_ColorEscape + fg
                                   : (asciiBase_ColorEscape +
                                      linkColor_GmDocument(doc, run->linkId, domain_GmLinkPart)),
-                              showImage ? " View Image \U0001f5bc"
-                                        : showAudio ? " Play Audio \U0001f3b5" : "");
+                    showImage ? " View Image \U0001f5bc"
+                              : showAudio ? " Play Audio \U0001f3b5" : "");
             }
             if (run->flags & endOfLine_GmRunFlag && flags & visited_GmLinkFlag) {
                 iDate date;
