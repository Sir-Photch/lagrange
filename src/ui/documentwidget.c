--- conflicted
+++ resolved
@@ -332,13 +332,7 @@
 static int docEnum_ = 0;
 
 static void animateMedia_DocumentWidget_            (iDocumentWidget *d);
-<<<<<<< HEAD
-static void prerender_DocumentWidget_               (iAny *);
-static void scrollBegan_DocumentWidget_             (iAnyObject *, int, uint32_t);
-static void refreshWhileScrolling_DocumentWidget_   (iAny *);
-=======
 static void updateSideIconBuf_DocumentWidget_       (const iDocumentWidget *d);
->>>>>>> 03173335
 static iBool requestMedia_DocumentWidget_           (iDocumentWidget *d, iGmLinkId linkId, iBool enableFilters);
 
 iRangecc selectionMark_DocumentWidget(const iDocumentWidget *d) {
