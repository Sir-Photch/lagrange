--- conflicted
+++ resolved
@@ -761,7 +761,7 @@
 /*----------------------------------------------------------------------------------------------*/
 
 iDeclareType(AttributedRun)
-
+    
 enum iScript {
     unspecified_Script,
     arabic_Script,
@@ -976,10 +976,10 @@
         FriBidiParType baseDir = (FriBidiParType) FRIBIDI_TYPE_ON;
         bidiOk = fribidi_log2vis(constData_Array(&d->logical),
                                  (FriBidiStrIndex) length,
-                        &baseDir,
-                        data_Array(&d->visual),
-                        data_Array(&d->logicalToVisual),
-                        data_Array(&d->visualToLogical),
+                                 &baseDir,
+                                 data_Array(&d->visual),
+                                 data_Array(&d->logicalToVisual),
+                                 data_Array(&d->visualToLogical),
                                  (FriBidiLevel *) d->bidiLevels) > 0;
         d->isBaseRTL = (overrideBaseDir == 0 ? FRIBIDI_IS_RTL(baseDir) : (overrideBaseDir < 0));
 #endif
@@ -1003,7 +1003,7 @@
         .logical = { 0, length },
         .attrib  = { .fgColorId = d->fgColorId, .bgColorId = none_ColorId,
                      .isBaseRTL = d->isBaseRTL },
-                                   .font    = d->font,
+        .font    = d->font,
     };
     const int     *logToSource = constData_Array(&d->logicalToSourceOffset);
     const iChar *  logicalText = constData_Array(&d->logical);
@@ -2030,13 +2030,8 @@
                 /* Update the attributes. */
                 if (run->flags.isLineBreak) {
                     if (checkHitChar &&
-<<<<<<< HEAD
-                        wrap->hitChar == sourcePtr_AttributedText_(&attrText, run->logical.start)) {
-                            wrap->hitAdvance_out = init_I2(wrapAdvance, yCursor);
-=======
                         wrap->hitChar == sourcePtr_AttributedText_(attrText, run->logical.start)) {
                         wrap->hitAdvance_out = init_I2(wrapAdvance, yCursor);
->>>>>>> 1e55bca3
                     }
                     wrapPosRange.end   = run->logical.start;
                     wrapResumePos      = run->logical.end;
@@ -2143,7 +2138,7 @@
                                                        buf->glyphInfo[i + 1].codepoint);
                     }
                 }
-                //                printf("...finished checking run %zu\n", runIndex);
+//                printf("...finished checking run %zu\n", runIndex);
             }
         }
         else {
@@ -2261,7 +2256,8 @@
                        cstr_Rangecc(sourceRange_AttributedText_(&attrText,                                                                   ((const iAttributedRun *) at_Array(&attrText.runs, *idx))->logical)));
             }
             printf("\n");
-#endif            
+#endif
+            
         }
         iAssert(size_Array(&runOrder) == size_Range(&wrapRuns));
         /* Alignment. */
@@ -2287,148 +2283,6 @@
         }
         wrapAttrib = lastAttrib;
         /* We have determined a possible wrap position and alignment for the work runs,
-<<<<<<< HEAD
-           so now we can process the glyphs. */
-        for (size_t logRunIndex = 0; logRunIndex < size_Array(&runOrder); logRunIndex++) {
-            const size_t runIndex = constValue_Array(&runOrder, logRunIndex, size_t);
-            const iAttributedRun *run = at_Array(&attrText.runs, runIndex);
-            if (run->flags.isLineBreak) {
-                xCursor = 0.0f;
-                yCursor += d->height;
-                continue;
-            }
-            const iColor fgClr = fgColor_AttributedRun_(run);
-            const iColor bgClr = bgColor_AttributedRun_(run);
-            iBool isBgFilled = iFalse;
-            if (~mode & permanentColorFlag_RunMode) {
-                isBgFilled = (bgClr.a != 0) || (mode & fillBackground_RunMode);
-            }
-            iGlyphBuffer *buf = at_Array(&buffers, runIndex);
-            shape_GlyphBuffer_(buf);
-            iAssert(run->font == buf->font);
-            /* Process all the glyphs. */
-            for (unsigned int i = 0; i < buf->glyphCount; i++) {
-                const hb_glyph_info_t *info    = &buf->glyphInfo[i];
-                const hb_codepoint_t   glyphId = info->codepoint;
-                const int              logPos  = info->cluster;
-                if (logPos < wrapPosRange.start || logPos >= wrapPosRange.end) {
-                    /* Already handled this part of the run. */
-                    continue;
-                }
-                const float   xOffset  = run->font->xScale * buf->glyphPos[i].x_offset;
-                float         yOffset  = run->font->yScale * buf->glyphPos[i].y_offset;
-                const float   xAdvance = run->font->xScale * buf->glyphPos[i].x_advance;
-                const float   yAdvance = run->font->yScale * buf->glyphPos[i].y_advance;
-                const iGlyph *glyph    = glyphByIndex_Font_(run->font, glyphId);
-                const iChar   ch       = logicalText[logPos];
-                if (ch == '\t') {
-#if 0
-                    if (mode & draw_RunMode) {
-                        /* Tab indicator. */
-                        iColor tabColor = get_Color(uiTextAction_ColorId);
-                        SDL_SetRenderDrawColor(activeText_->render, tabColor.r, tabColor.g, tabColor.b, 255);
-                        const int pad = d->height / 6;
-                        SDL_RenderFillRect(activeText_->render, &(SDL_Rect){
-                            orig.x + xCursor,
-                            orig.y + yCursor + d->height / 2 - pad / 2,
-                            pad,
-                            pad
-                        });
-                    }
-#endif
-                    xCursor = nextTabStop_Font_(d, xCursor) - xAdvance;
-                }
-                const float xf = xCursor + xOffset;
-                const int hoff = enableHalfPixelGlyphs_Text ? (xf - ((int) xf) > 0.5f ? 1 : 0) : 0;
-                if (ch == 0x3001 || ch == 0x3002) {
-                    /* Vertical misalignment?? */
-                    if (yOffset == 0.0f) {
-                        /* Move down to baseline. Why doesn't HarfBuzz do this? */
-                        yOffset = glyph->d[hoff].y + glyph->rect[hoff].size.y + glyph->d[hoff].y / 4;
-                    }
-                }
-                /* Output position for the glyph. */
-                SDL_Rect dst = { orig.x + xCursor + xOffset + glyph->d[hoff].x,
-                                 orig.y + yCursor - yOffset + glyph->font->baseline + glyph->d[hoff].y,
-                         glyph->rect[hoff].size.x,
-                         glyph->rect[hoff].size.y };
-                /* Align baselines of different fonts. */
-                if (run->font != attrText.baseFont &&
-                    ~run->font->fontSpec->flags & auxiliary_FontSpecFlag) {
-                    const int bl1 = attrText.baseFont->baseline + attrText.baseFont->vertOffset;
-                    const int bl2 = run->font->baseline + run->font->vertOffset;
-                    dst.y += bl1 - bl2;
-                }
-                if (mode & visualFlag_RunMode) {
-                    if (isEmpty_Rect(bounds)) {
-                        bounds = init_Rect(dst.x, dst.y, dst.w, dst.h);
-                    }
-                    else {
-                        bounds = union_Rect(bounds, init_Rect(dst.x, dst.y, dst.w, dst.h));
-                    }
-                }
-                else {
-                    bounds.size.x = iMax(bounds.size.x, dst.x + dst.w - orig.x);
-                    bounds.size.y = iMax(bounds.size.y, yCursor + glyph->font->height);
-                }
-                const iBool isSpace = (logicalText[logPos] == 0x20);
-                if (mode & draw_RunMode && (isBgFilled || !isSpace)) {
-                    /* Draw the glyph. */
-                    if (!isSpace && !isRasterized_Glyph_(glyph, hoff)) {
-                        cacheSingleGlyph_Font_(run->font, glyphId); /* may cause cache reset */
-                        glyph = glyphByIndex_Font_(run->font, glyphId);
-                        iAssert(isRasterized_Glyph_(glyph, hoff));
-                    }
-                    if (~mode & permanentColorFlag_RunMode) {
-                        SDL_SetTextureColorMod(activeText_->cache, fgClr.r, fgClr.g, fgClr.b);
-                    }
-                    dst.x += origin_Paint.x;
-                    dst.y += origin_Paint.y;
-                    if (isBgFilled) {
-                        /* TODO: Backgrounds of all glyphs should be cleared before drawing anything else. */
-                        if (bgClr.a) {
-                            SDL_SetRenderDrawColor(activeText_->render, bgClr.r, bgClr.g, bgClr.b, 255);
-                            const SDL_Rect bgRect = {
-                                origin_Paint.x + orig.x + xCursor,
-                                origin_Paint.y + orig.y + yCursor,
-                                xAdvance,
-                                d->height,
-                            };
-                            SDL_RenderFillRect(activeText_->render, &bgRect);
-                        }
-                        else if (args->mode & fillBackground_RunMode) {
-                            /* Alpha blending looks much better if the RGB components don't change
-                               in the partially transparent pixels. */
-                            SDL_SetRenderDrawColor(activeText_->render, fgClr.r, fgClr.g, fgClr.b, 0);
-                        SDL_RenderFillRect(activeText_->render, &dst);
-                        }
-                    }
-                    if (!isSpace) {
-                        SDL_Rect src;
-                        memcpy(&src, &glyph->rect[hoff], sizeof(SDL_Rect));
-                    SDL_RenderCopy(activeText_->render, activeText_->cache, &src, &dst);
-                    }
-#if 0
-                    /* Show spaces and direction. */
-                    if (isSpace) {
-                        const iColor debug = get_Color(run->flags.isRTL ? yellow_ColorId : red_ColorId);
-                        SDL_SetRenderDrawColor(text_.render, debug.r, debug.g, debug.b, 255);
-                        dst.w = xAdvance;
-                        dst.h = d->height / 2;
-                        dst.y -= d->height / 2;
-                        SDL_RenderFillRect(text_.render, &dst);
-        }
-#endif
-                }
-                xCursor += xAdvance;
-                yCursor += yAdvance;
-                /* Additional kerning tweak. It would be better to use HarfBuzz font callbacks,
-                   but they don't seem to get called? */
-                if (i + 1 < buf->glyphCount) {
-                    xCursor += horizKern_Font_(run->font, glyphId, buf->glyphInfo[i + 1].codepoint);
-                }
-                xCursorMax = iMax(xCursorMax, xCursor);
-=======
            so now we can process the glyphs. However, glyphs may sometimes overlap due to
            kerning, so all backgrounds must be drawn first, as a separate layer, before
            any foreground glyphs. Otherwise, there would be visible clipping. */
@@ -2447,7 +2301,6 @@
         for (int layerIndex = 0; layerIndex < 2; layerIndex++) {
             if (~mode & draw_RunMode && layerIndex == foreground_RunLayerType) {
                 continue; /* just one layer for measurements */
->>>>>>> 1e55bca3
             }
             layer.xCursor = origin;
             layer.yCursor = yCursor;
@@ -2590,14 +2443,6 @@
                                    (color & permanent_ColorId ? permanentColorFlag_RunMode : 0) |
                                    (color & fillBackground_ColorId ? fillBackground_RunMode : 0) |
                                    runFlagsFromId_(fontId),
-<<<<<<< HEAD
-                           .text            = text,
-                           .maxLen          = maxLen,                           
-                           .pos             = pos,
-//                           .xposLayoutBound = xposBound,
-                           .color           = color & mask_ColorId,
-                           .baseDir         = xposBound ? iSign(xposBound - pos.x) : 0 });
-=======
                            .text        = text,
                            .maxLen      = maxLen,
                            .pos         = pos,
@@ -2605,7 +2450,6 @@
                            .justify     = justify,
                            .color       = color & mask_ColorId,
                            .baseDir     = iSign(boundWidth) });
->>>>>>> 1e55bca3
 }
 
 static void drawBounded_Text_(int fontId, iInt2 pos, int boundWidth, iBool justify, int color, iRangecc text) {
