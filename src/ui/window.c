--- conflicted
+++ resolved
@@ -33,17 +33,8 @@
 #include "paint.h"
 #include "root.h"
 #include "touch.h"
-<<<<<<< HEAD
-#include "../app.h"
-#include "../visited.h"
-#include "../history.h"
-#include "../gmcerts.h"
-#include "../gmutil.h"
-#include "../visited.h"
-=======
 #include "util.h"
 
->>>>>>> 5cfc3d6b
 #if defined (iPlatformMsys)
 #   include "../win32.h"
 #endif
@@ -76,193 +67,12 @@
 
 iDefineTypeConstructionArgs(Window, (iRect rect), rect)
 
-<<<<<<< HEAD
-static iBool handleRootCommands_(iWidget *root, const char *cmd) {
-    iUnused(root);
-    if (equal_Command(cmd, "menu.open")) {
-        iWidget *button = pointer_Command(cmd);
-        iWidget *menu = findChild_Widget(button, "menu");
-        iAssert(menu);
-        if (!isVisible_Widget(menu)) {
-            openMenu_Widget(menu, init_I2(0, button->rect.size.y));
-        }
-        else {
-            closeMenu_Widget(menu);
-        }
-        return iTrue;
-    }
-    else if (equal_Command(cmd, "contextclick")) {
-        iBool showBarMenu = iFalse;
-        if (equal_Rangecc(range_Command(cmd, "id"), "buttons")) {
-            const iWidget *sidebar = findWidget_App("sidebar");
-            const iWidget *sidebar2 = findWidget_App("sidebar2");
-            const iWidget *buttons = pointer_Command(cmd);
-            if (hasParent_Widget(buttons, sidebar) ||
-                hasParent_Widget(buttons, sidebar2)) {
-                showBarMenu = iTrue;
-            }
-        }
-        if (equal_Rangecc(range_Command(cmd, "id"), "navbar")) {
-            showBarMenu = iTrue;
-        }
-        if (showBarMenu) {
-            openMenu_Widget(findWidget_App("barmenu"), coord_Command(cmd));
-            return iTrue;
-        }
-        return iFalse;
-    }
-    else if (equal_Command(cmd, "focus.set")) {
-        setFocus_Widget(findWidget_App(cstr_Rangecc(range_Command(cmd, "id"))));
-        return iTrue;
-    }
-    else if (equal_Command(cmd, "window.focus.lost")) {
-#if !defined (iPlatformMobile) /* apps don't share input focus on mobile */
-        setFocus_Widget(NULL);
-#endif
-        setTextColor_LabelWidget(findWidget_App("winbar.app"), uiAnnotation_ColorId);
-        setTextColor_LabelWidget(findWidget_App("winbar.title"), uiAnnotation_ColorId);
-        return iFalse;
-    }
-    else if (equal_Command(cmd, "window.focus.gained")) {
-        setTextColor_LabelWidget(findWidget_App("winbar.app"), uiTextAppTitle_ColorId);
-        setTextColor_LabelWidget(findWidget_App("winbar.title"), uiTextStrong_ColorId);
-        return iFalse;
-    }
-    else if (equal_Command(cmd, "window.setrect")) {
-        const int snap = argLabel_Command(cmd, "snap");
-        if (snap) {
-            iWindow *window = get_Window();
-            iInt2 coord = coord_Command(cmd);
-            iInt2 size = init_I2(argLabel_Command(cmd, "width"),
-                                 argLabel_Command(cmd, "height"));
-            SDL_SetWindowPosition(window->win, coord.x, coord.y);
-            SDL_SetWindowSize(window->win, size.x, size.y);
-            window->place.snap = snap;
-            return iTrue;
-        }
-    }
-    else if (equal_Command(cmd, "window.restore")) {
-        setSnap_Window(get_Window(), none_WindowSnap);
-        return iTrue;
-    }
-    else if (equal_Command(cmd, "window.minimize")) {
-        SDL_MinimizeWindow(get_Window()->win);
-        return iTrue;
-    }
-    else if (equal_Command(cmd, "window.close")) {
-        SDL_PushEvent(&(SDL_Event){ .type = SDL_QUIT });
-        return iTrue;
-    }
-    else if (deviceType_App() == phone_AppDeviceType && equal_Command(cmd, "window.resized")) {
-        /* Place the sidebar next to or under doctabs depending on orientation. */
-        iSidebarWidget *sidebar = findChild_Widget(root, "sidebar");
-        removeChild_Widget(parent_Widget(sidebar), sidebar);
-        setButtonFont_SidebarWidget(sidebar, isLandscape_App() ? uiLabel_FontId : uiLabelLarge_FontId);
-//        setBackgroundColor_Widget(findChild_Widget(as_Widget(sidebar), "buttons"),
-//                                  isPortrait_App() ? uiBackgroundUnfocusedSelection_ColorId
-//                                                   : uiBackgroundSidebar_ColorId);
-        setFlags_Widget(findChild_Widget(as_Widget(sidebar), "buttons"),
-                        borderTop_WidgetFlag,
-                        isPortrait_App());
-        if (isLandscape_App()) {
-            addChildPos_Widget(findChild_Widget(root, "tabs.content"), iClob(sidebar), front_WidgetAddPos);
-            setWidth_SidebarWidget(sidebar, 73.0f);
-            if (isVisible_Widget(findWidget_App("sidebar2"))) {
-                postCommand_App("sidebar2.toggle");
-            }
-        }
-        else {
-            addChildPos_Widget(findChild_Widget(root, "stack"), iClob(sidebar), back_WidgetAddPos);
-            setWidth_SidebarWidget(sidebar, (float) width_Widget(root) / (float) gap_UI);
-        }
-        return iFalse;
-    }
-    else if (handleCommand_App(cmd)) {
-        return iTrue;
-    }
-    return iFalse;
-}
-
-=======
->>>>>>> 5cfc3d6b
 /* TODO: Define menus per platform. */
 
 #if defined (iPlatformAppleDesktop)
 #  define iHaveNativeMenus
 #endif
 
-<<<<<<< HEAD
-#if !defined (iHaveNativeMenus)
-#if !defined (iPlatformAppleMobile)
-/* TODO: Submenus wouldn't hurt here. */
-static const iMenuItem navMenuItems_[] = {
-    { add_Icon " ${menu.newtab}", 't', KMOD_PRIMARY, "tabs.new" },
-    { "${menu.openlocation}", SDLK_l, KMOD_PRIMARY, "navigate.focus" },
-    { "---", 0, 0, NULL },
-    { download_Icon " " saveToDownloads_Label, SDLK_s, KMOD_PRIMARY, "document.save" },
-    { "${menu.page.copysource}", SDLK_c, KMOD_PRIMARY, "copy" },
-    { "---", 0, 0, NULL },
-    { leftHalf_Icon " ${menu.sidebar.left}", SDLK_l, KMOD_PRIMARY | KMOD_SHIFT, "sidebar.toggle" },
-    { rightHalf_Icon " ${menu.sidebar.right}", SDLK_p, KMOD_PRIMARY | KMOD_SHIFT, "sidebar2.toggle" },
-    { "${menu.zoom.in}", SDLK_EQUALS, KMOD_PRIMARY, "zoom.delta arg:10" },
-    { "${menu.zoom.out}", SDLK_MINUS, KMOD_PRIMARY, "zoom.delta arg:-10" },
-    { "${menu.zoom.reset}", SDLK_0, KMOD_PRIMARY, "zoom.set arg:100" },
-    { "---", 0, 0, NULL },
-    { book_Icon " ${menu.bookmarks.list}", 0, 0, "!open url:about:bookmarks" },
-    { "${menu.bookmarks.bytag}", 0, 0, "!open url:about:bookmarks?tags" },
-    { "${menu.bookmarks.bytime}", 0, 0, "!open url:about:bookmarks?created" },
-    { "---", 0, 0, NULL },
-    { "${menu.feeds.entrylist}", 0, 0, "!open url:about:feeds" },
-    { "---", 0, 0, NULL },
-    { gear_Icon " ${menu.preferences}", SDLK_COMMA, KMOD_PRIMARY, "preferences" },
-    { "${menu.help}", SDLK_F1, 0, "!open url:about:help" },
-    { "${menu.releasenotes}", 0, 0, "!open url:about:version" },
-    { "---", 0, 0, NULL },
-    { "${menu.quit}", 'q', KMOD_PRIMARY, "quit" }
-};
-#else
-/* Tablet menu. */
-static const iMenuItem tabletNavMenuItems_[] = {
-    { add_Icon " ${menu.opentab}", 't', KMOD_PRIMARY, "tabs.new" },
-    { close_Icon " ${menu.closetab}", 'w', KMOD_PRIMARY, "tabs.close" },
-    { "---", 0, 0, NULL },
-    { magnifyingGlass_Icon " ${menu.find}", 0, 0, "focus.set id:find.input" },
-    { leftHalf_Icon " ${menu.sidebar.left}", SDLK_l, KMOD_PRIMARY | KMOD_SHIFT, "sidebar.toggle" },
-    { rightHalf_Icon " ${menu.sidebar.right}", SDLK_p, KMOD_PRIMARY | KMOD_SHIFT, "sidebar2.toggle" },
-    { "${menu.zoom.in}", SDLK_EQUALS, KMOD_PRIMARY, "zoom.delta arg:10" },
-    { "${menu.zoom.out}", SDLK_MINUS, KMOD_PRIMARY, "zoom.delta arg:-10" },
-    { "${menu.zoom.reset}", SDLK_0, KMOD_PRIMARY, "zoom.set arg:100" },
-    { "---", 0, 0, NULL },
-    { book_Icon " ${menu.bookmarks.list}", 0, 0, "!open url:about:bookmarks" },
-    { "${menu.bookmarks.bytag}", 0, 0, "!open url:about:bookmarks?tags" },
-    { "${menu.bookmarks.bydate}", 0, 0, "!open url:about:feeds" },
-    { "---", 0, 0, NULL },
-    { gear_Icon " ${menu.preferences}", SDLK_COMMA, KMOD_PRIMARY, "preferences" },
-    { "${menu.help}", SDLK_F1, 0, "!open url:about:help" },
-    { "${menu.releasenotes}", 0, 0, "!open url:about:version" },
-};
-
-/* Phone menu. */
-static const iMenuItem phoneNavMenuItems_[] = {
-    { add_Icon " ${menu.opentab}", 't', KMOD_PRIMARY, "tabs.new" },
-    { close_Icon " ${menu.closetab}", 'w', KMOD_PRIMARY, "tabs.close" },
-    { "---", 0, 0, NULL },
-    { magnifyingGlass_Icon " ${menu.find}", 0, 0, "focus.set id:find.input" },
-    { leftHalf_Icon " ${menu.sidebar}", SDLK_l, KMOD_PRIMARY | KMOD_SHIFT, "sidebar.toggle" },
-    { "${menu.zoom.in}", SDLK_EQUALS, KMOD_PRIMARY, "zoom.delta arg:10" },
-    { "${menu.zoom.out}", SDLK_MINUS, KMOD_PRIMARY, "zoom.delta arg:-10" },
-    { "${menu.zoom.reset}", SDLK_0, KMOD_PRIMARY, "zoom.set arg:100" },
-    { "---", 0, 0, NULL },
-    { book_Icon " ${menu.bookmarks.list}", 0, 0, "!open url:about:bookmarks" },
-    { "${menu.feeds.entrylist}", 0, 0, "!open url:about:feeds" },
-    { "---", 0, 0, NULL },
-    { gear_Icon " Settings...", SDLK_COMMA, KMOD_PRIMARY, "preferences" },
-};
-#endif /* AppleMobile */
-#endif
-
-=======
->>>>>>> 5cfc3d6b
 #if defined (iHaveNativeMenus)
 /* Using native menus. */
 static const iMenuItem fileMenuItems_[] = {
@@ -353,177 +163,10 @@
 }
 #endif
 
-<<<<<<< HEAD
-#if defined (iPlatformAppleMobile)
-static const iMenuItem identityButtonMenuItems_[] = {
-    { "No Active Identity", 0, 0, "ident.showactive" },
-    { "---", 0, 0, NULL },
-    { add_Icon " New Identity...", SDLK_n, KMOD_PRIMARY | KMOD_SHIFT, "ident.new" },
-    { "Import...", SDLK_i, KMOD_PRIMARY | KMOD_SHIFT, "ident.import" },
-    { "---", 0, 0, NULL },
-    { person_Icon " Show Identities", 0, 0, "toolbar.showident" },
-};
-#else /* desktop */
-static const iMenuItem identityButtonMenuItems_[] = {
-    { "${menu.identity.notactive}", 0, 0, "ident.showactive" },
-    { "---", 0, 0, NULL },
-#   if !defined (iHaveNativeMenus)
-    { add_Icon " ${menu.identity.new}", SDLK_n, KMOD_PRIMARY | KMOD_SHIFT, "ident.new" },
-    { "${menu.identity.import}", SDLK_i, KMOD_PRIMARY | KMOD_SHIFT, "ident.import" },
-    { "---", 0, 0, NULL },
-    { person_Icon " ${menu.show.identities}", '4', KMOD_PRIMARY, "sidebar.mode arg:3 show:1" },
-#   else
-    { add_Icon " ${menu.identity.new}", 0, 0, "ident.new" },
-    { "---", 0, 0, NULL },
-    { person_Icon " ${menu.show.identities}", 0, 0, "sidebar.mode arg:3 show:1" },
-#endif
-};
-#endif
-
-static const char *reloadCStr_ = reload_Icon;
-
-/* TODO: A preference for these, maybe? */
-static const char *stopSeqCStr_[] = {
-    /* Corners */
-    uiTextCaution_ColorEscape "\U0000230c",
-    uiTextCaution_ColorEscape "\U0000230d",
-    uiTextCaution_ColorEscape "\U0000230f",
-    uiTextCaution_ColorEscape "\U0000230e",
-#if 0
-    /* Rotating arrow */
-    uiTextCaution_ColorEscape "\U00002b62",
-    uiTextCaution_ColorEscape "\U00002b68",
-    uiTextCaution_ColorEscape "\U00002b63",
-    uiTextCaution_ColorEscape "\U00002b69",
-    uiTextCaution_ColorEscape "\U00002b60",
-    uiTextCaution_ColorEscape "\U00002b66",
-    uiTextCaution_ColorEscape "\U00002b61",
-    uiTextCaution_ColorEscape "\U00002b67",
-#endif
-#if 0
-    /* Star */
-    uiTextCaution_ColorEscape "\u2bcc",
-    uiTextCaution_ColorEscape "\u2bcd",
-    uiTextCaution_ColorEscape "\u2bcc",
-    uiTextCaution_ColorEscape "\u2bcd",
-    uiTextCaution_ColorEscape "\u2bcc",
-    uiTextCaution_ColorEscape "\u2bcd",
-    uiTextCaution_ColorEscape "\u2bce",
-    uiTextCaution_ColorEscape "\u2bcf",
-    uiTextCaution_ColorEscape "\u2bce",
-    uiTextCaution_ColorEscape "\u2bcf",
-    uiTextCaution_ColorEscape "\u2bce",
-    uiTextCaution_ColorEscape "\u2bcf",
-#endif
-#if 0
-    /* Pulsing circle */
-    uiTextCaution_ColorEscape "\U0001f785",
-    uiTextCaution_ColorEscape "\U0001f786",
-    uiTextCaution_ColorEscape "\U0001f787",
-    uiTextCaution_ColorEscape "\U0001f788",
-    uiTextCaution_ColorEscape "\U0001f789",
-    uiTextCaution_ColorEscape "\U0001f789",
-    uiTextCaution_ColorEscape "\U0001f788",
-    uiTextCaution_ColorEscape "\U0001f787",
-    uiTextCaution_ColorEscape "\U0001f786",
-#endif
-#if 0
-    /* Dancing dots */
-    uiTextCaution_ColorEscape "\U0001fb00",
-    uiTextCaution_ColorEscape "\U0001fb01",
-    uiTextCaution_ColorEscape "\U0001fb07",
-    uiTextCaution_ColorEscape "\U0001fb1e",
-    uiTextCaution_ColorEscape "\U0001fb0f",
-    uiTextCaution_ColorEscape "\U0001fb03",
-    uiTextCaution_ColorEscape "\U0001fb00",
-    uiTextCaution_ColorEscape "\U0001fb01",
-    uiTextCaution_ColorEscape "\U0001fb07",
-    uiTextCaution_ColorEscape "\U0001fb1e",
-    uiTextCaution_ColorEscape "\U0001fb0f",
-    uiTextCaution_ColorEscape "\U0001fb03",
-
-    uiTextCaution_ColorEscape "\U0001fb7d",
-    uiTextCaution_ColorEscape "\U0001fb7e",
-    uiTextCaution_ColorEscape "\U0001fb7f",
-    uiTextCaution_ColorEscape "\U0001fb7c",
-    uiTextCaution_ColorEscape "\U0001fb7d",
-    uiTextCaution_ColorEscape "\U0001fb7e",
-    uiTextCaution_ColorEscape "\U0001fb7f",
-    uiTextCaution_ColorEscape "\U0001fb7c",
-
-    uiTextCaution_ColorEscape "\U0001fb00",
-    uiTextCaution_ColorEscape "\U0001fb01",
-    uiTextCaution_ColorEscape "\U0001fb07",
-    uiTextCaution_ColorEscape "\U0001fb03",
-    uiTextCaution_ColorEscape "\U0001fb0f",
-    uiTextCaution_ColorEscape "\U0001fb1e",
-    uiTextCaution_ColorEscape "\U0001fb07",
-    uiTextCaution_ColorEscape "\U0001fb03",
-#endif
-};
-
-static void updateNavBarIdentity_(iWidget *navBar) {
-    const iGmIdentity *ident =
-        identityForUrl_GmCerts(certs_App(), url_DocumentWidget(document_App()));
-    iWidget *button = findChild_Widget(navBar, "navbar.ident");
-    iWidget *tool = findWidget_App("toolbar.ident");
-    setFlags_Widget(button, selected_WidgetFlag, ident != NULL);
-    setFlags_Widget(tool, selected_WidgetFlag, ident != NULL);
-    /* Update menu. */
-    iLabelWidget *idItem = child_Widget(findChild_Widget(button, "menu"), 0);
-    setTextCStr_LabelWidget(
-        idItem,
-        ident ? format_CStr(uiTextAction_ColorEscape "%s",
-                            cstrCollect_String(subject_TlsCertificate(ident->cert)))
-              : "${menu.identity.notactive}");
-    setFlags_Widget(as_Widget(idItem), disabled_WidgetFlag, !ident);
-}
-
-static void updateNavDirButtons_(iWidget *navBar) {
-    const iHistory *history = history_DocumentWidget(document_App());
-    setFlags_Widget(findChild_Widget(navBar, "navbar.back"), disabled_WidgetFlag,
-                    atOldest_History(history));
-    setFlags_Widget(findChild_Widget(navBar, "navbar.forward"), disabled_WidgetFlag,
-                    atLatest_History(history));
-    setFlags_Widget(findWidget_App("toolbar.back"), disabled_WidgetFlag,
-                    atOldest_History(history));
-    setFlags_Widget(findWidget_App("toolbar.forward"), disabled_WidgetFlag,
-                    atLatest_History(history));
-}
-
-static const int loadAnimIntervalMs_ = 133;
-static int       loadAnimIndex_      = 0;
-
-static const char *loadAnimationCStr_(void) {
-    return stopSeqCStr_[loadAnimIndex_ % iElemCount(stopSeqCStr_)];
-}
-
-static uint32_t updateReloadAnimation_Window_(uint32_t interval, void *window) {
-    iUnused(window);
-    loadAnimIndex_++;
-    postCommand_App("window.reload.update");
-    return interval;
-}
-
-static void setReloadLabel_Window_(iWindow *d, iBool animating) {
-    iLabelWidget *label = findChild_Widget(d->root, "reload");
-    updateTextCStr_LabelWidget(label, animating ? loadAnimationCStr_() : reloadCStr_);
-}
-
-static void checkLoadAnimation_Window_(iWindow *d) {
-    const iBool isOngoing = isRequestOngoing_DocumentWidget(document_App());
-    if (isOngoing && !d->loadAnimTimer) {
-        d->loadAnimTimer = SDL_AddTimer(loadAnimIntervalMs_, updateReloadAnimation_Window_, d);
-    }
-    else if (!isOngoing && d->loadAnimTimer) {
-        SDL_RemoveTimer(d->loadAnimTimer);
-        d->loadAnimTimer = 0;
-=======
 int numRoots_Window(const iWindow *d) {
     int num = 0;
     iForIndices(i, d->roots) {
         if (d->roots[i]) num++;
->>>>>>> 5cfc3d6b
     }
     return num;
 }
@@ -560,50 +203,8 @@
                 rect->size = init_I2(rootSize.x, rootSize.y * (w + weights[i]) / totalWeight - rect->pos.y);
             }
             else {
-<<<<<<< HEAD
-                postCommandf_App(
-                    "open url:%s",
-                    cstr_String(absoluteUrl_String(&iStringLiteral(""), collect_String(newUrl))));
-            }
-            return iTrue;
-        }
-    }
-    else if (startsWith_CStr(cmd, "document.")) {
-        /* React to the current document only. */
-        if (document_Command(cmd) == document_App()) {
-            if (equal_Command(cmd, "document.changed")) {
-                iInputWidget *url = findWidget_App("url");
-                const iString *urlStr = collect_String(suffix_Command(cmd, "url"));
-                trimCache_App();
-                visitUrl_Visited(visited_App(), withSpacesEncoded_String(urlStr), 0); /* TODO: internal URI normalization */
-                postCommand_App("visited.changed"); /* sidebar will update */
-                setText_InputWidget(url, urlStr);
-                checkLoadAnimation_Window_(get_Window());
-                dismissPortraitPhoneSidebars_Window(get_Window());
-                updateNavBarIdentity_(navBar);
-                updateNavDirButtons_(navBar);
-                /* Icon updates should be limited to automatically chosen icons if the user
-                   is allowed to pick their own in the future. */
-                if (updateBookmarkIcon_Bookmarks(bookmarks_App(), urlStr,
-                        siteIcon_GmDocument(document_DocumentWidget(document_App())))) {
-                    postCommand_App("bookmarks.changed");
-                }
-                return iFalse;
-            }
-            else if (equal_Command(cmd, "document.request.cancelled")) {
-                checkLoadAnimation_Window_(get_Window());
-                return iFalse;
-            }
-            else if (equal_Command(cmd, "document.request.started")) {
-                iInputWidget *url = findChild_Widget(navBar, "url");
-                setTextCStr_InputWidget(url, suffixPtr_Command(cmd, "url"));
-                checkLoadAnimation_Window_(get_Window());
-                dismissPortraitPhoneSidebars_Window(get_Window());
-                return iFalse;
-=======
                 rect->pos  = init_I2(rootSize.x * w / totalWeight, 0);
                 rect->size = init_I2(rootSize.x * (w + weights[i]) / totalWeight - rect->pos.x, rootSize.y);
->>>>>>> 5cfc3d6b
             }
             w += weights[i];
             root->widget->minSize = rect->size;
@@ -613,533 +214,8 @@
     }
 }
 
-<<<<<<< HEAD
-static iBool handleSearchBarCommands_(iWidget *searchBar, const char *cmd) {
-    if (equal_Command(cmd, "input.ended") &&
-        equal_Rangecc(range_Command(cmd, "id"), "find.input")) {
-        iInputWidget *input = findChild_Widget(searchBar, "find.input");
-        if (arg_Command(cmd) && argLabel_Command(cmd, "enter") && isVisible_Widget(input)) {
-            postCommand_App("find.next");
-            /* Keep focus when pressing Enter. */
-            if (!isEmpty_String(text_InputWidget(input))) {
-                postCommand_App("focus.set id:find.input");
-            }
-        }
-        else {
-            postCommand_App("find.clearmark");
-        }
-        return iTrue;
-    }
-    else if (equal_Command(cmd, "focus.gained")) {
-        if (pointer_Command(cmd) == findChild_Widget(searchBar, "find.input")) {
-            if (!isVisible_Widget(searchBar)) {
-                setFlags_Widget(searchBar, hidden_WidgetFlag | disabled_WidgetFlag, iFalse);
-                arrange_Widget(get_Window()->root);
-                postRefresh_App();
-            }
-        }
-    }
-    else if (equal_Command(cmd, "find.close")) {
-        if (isVisible_Widget(searchBar)) {
-            setFlags_Widget(searchBar, hidden_WidgetFlag | disabled_WidgetFlag, iTrue);
-            arrange_Widget(searchBar->parent);
-            if (isFocused_Widget(findChild_Widget(searchBar, "find.input"))) {
-                setFocus_Widget(NULL);
-            }
-            refresh_Widget(searchBar->parent);
-        }
-        return iTrue;
-    }
-    return iFalse;
-}
-
-#if defined (iPlatformAppleMobile)
-static void dismissSidebar_(iWidget *sidebar, const char *toolButtonId) {
-    if (isVisible_Widget(sidebar)) {
-        postCommandf_App("%s.toggle", cstr_String(id_Widget(sidebar)));
-        if (toolButtonId) {
-//            setFlags_Widget(findWidget_App(toolButtonId), noBackground_WidgetFlag, iTrue);
-        }
-        setVisualOffset_Widget(sidebar, height_Widget(sidebar), 250, easeIn_AnimFlag);
-    }
-}
-
-static iBool handleToolBarCommands_(iWidget *toolBar, const char *cmd) {
-    if (equalWidget_Command(cmd, toolBar, "mouse.clicked") && arg_Command(cmd) &&
-        argLabel_Command(cmd, "button") == SDL_BUTTON_RIGHT) {
-        iWidget *menu = findChild_Widget(toolBar, "toolbar.menu");
-        arrange_Widget(menu);
-        openMenu_Widget(menu, init_I2(0, -height_Widget(menu)));
-        return iTrue;
-    }
-    else if (equal_Command(cmd, "toolbar.showview")) {
-        /* TODO: Clean this up. */
-        iWidget *sidebar  = findWidget_App("sidebar");
-        iWidget *sidebar2 = findWidget_App("sidebar2");
-        dismissSidebar_(sidebar2, "toolbar.ident");
-        const iBool isVisible = isVisible_Widget(sidebar);
-//        setFlags_Widget(findChild_Widget(toolBar, "toolbar.view"), noBackground_WidgetFlag,
-//                        isVisible);
-        /* If a sidebar hasn't been shown yet, it's height is zero. */
-        const int viewHeight = rootSize_Window(get_Window()).y;
-        if (arg_Command(cmd) >= 0) {
-            postCommandf_App("sidebar.mode arg:%d show:1", arg_Command(cmd));
-            if (!isVisible) {
-                setVisualOffset_Widget(sidebar, viewHeight, 0, 0);
-                setVisualOffset_Widget(sidebar, 0, 400, easeOut_AnimFlag | softer_AnimFlag);
-            }
-        }
-        else {
-            postCommandf_App("sidebar.toggle");
-            if (isVisible) {
-                setVisualOffset_Widget(sidebar, height_Widget(sidebar), 250, easeIn_AnimFlag);
-            }
-            else {
-                setVisualOffset_Widget(sidebar, viewHeight, 0, 0);
-                setVisualOffset_Widget(sidebar, 0, 400, easeOut_AnimFlag | softer_AnimFlag);
-            }
-        }
-        return iTrue;
-    }
-    else if (equal_Command(cmd, "toolbar.showident")) {
-        /* TODO: Clean this up. */
-        iWidget *sidebar  = findWidget_App("sidebar");
-        iWidget *sidebar2 = findWidget_App("sidebar2");
-        dismissSidebar_(sidebar, "toolbar.view");
-        const iBool isVisible = isVisible_Widget(sidebar2);
-//        setFlags_Widget(findChild_Widget(toolBar, "toolbar.ident"), noBackground_WidgetFlag,
-//                        isVisible);
-        /* If a sidebar hasn't been shown yet, it's height is zero. */
-        const int viewHeight = rootSize_Window(get_Window()).y;
-        if (isVisible) {
-            dismissSidebar_(sidebar2, NULL);
-        }
-        else {
-            postCommand_App("sidebar2.mode arg:3 show:1");
-            int offset = height_Widget(sidebar2);
-            if (offset == 0) offset = rootSize_Window(get_Window()).y;
-            setVisualOffset_Widget(sidebar2, offset, 0, 0);
-            setVisualOffset_Widget(sidebar2, 0, 400, easeOut_AnimFlag | softer_AnimFlag);
-        }
-        return iTrue;
-    }
-    else if (equal_Command(cmd, "sidebar.mode.changed")) {
-        iLabelWidget *viewTool = findChild_Widget(toolBar, "toolbar.view");
-        updateTextCStr_LabelWidget(viewTool, icon_SidebarMode(arg_Command(cmd)));
-        return iFalse;
-    }
-    return iFalse;
-}
-#endif /* defined (iPlatformAppleMobile) */
-
-static iLabelWidget *newLargeIcon_LabelWidget(const char *text, const char *cmd) {
-    iLabelWidget *lab = newIcon_LabelWidget(text, 0, 0, cmd);
-    setFont_LabelWidget(lab, uiLabelLarge_FontId);
-    return lab;
-}
-
-static int appIconSize_(void) {
-    return lineHeight_Text(uiContent_FontId);
-}
-
-static void updateMetrics_Window_(iWindow *d) {
-    /* Custom frame. */
-    iWidget *winBar = findChild_Widget(d->root, "winbar");
-    if (winBar) {
-        iWidget *appIcon  = findChild_Widget(winBar, "winbar.icon");
-        iWidget *appTitle = findChild_Widget(winBar, "winbar.title");
-        iWidget *appMin   = findChild_Widget(winBar, "winbar.min");
-        iWidget *appMax   = findChild_Widget(winBar, "winbar.max");
-        iWidget *appClose = findChild_Widget(winBar, "winbar.close");
-        setPadding_Widget(winBar, 0, gap_UI / 3, 0, 0);
-        setFixedSize_Widget(appMin, init_I2(gap_UI * 11.5f, height_Widget(appTitle)));
-        setFixedSize_Widget(appMax, appMin->rect.size);
-        setFixedSize_Widget(appClose, appMin->rect.size);
-        setFixedSize_Widget(appIcon, init_I2(appIconSize_(), appMin->rect.size.y));
-    }
-    iWidget *navBar     = findChild_Widget(d->root, "navbar");
-    iWidget *lock       = findChild_Widget(navBar, "navbar.lock");
-    iWidget *url        = findChild_Widget(d->root, "url");
-    iWidget *rightEmbed = findChild_Widget(navBar, "url.rightembed");
-    iWidget *embedPad   = findChild_Widget(navBar, "url.embedpad");
-    setPadding_Widget(as_Widget(url), 0, gap_UI, 0, gap_UI);
-    navBar->rect.size.y = 0; /* recalculate height based on children (FIXME: shouldn't be needed) */
-    updateSize_LabelWidget((iLabelWidget *) lock);
-    setFixedSize_Widget(embedPad, init_I2(width_Widget(lock) + gap_UI / 2, 1));
-    setContentPadding_InputWidget((iInputWidget *) url, width_Widget(lock) * 0.75,
-                                  width_Widget(lock) * 0.75);
-    rightEmbed->rect.pos.y = gap_UI;
-    updatePadding_Window_(d);
-    arrange_Widget(d->root);
-    postRefresh_App();
-}
-
-static void setupUserInterface_Window(iWindow *d) {
-#if defined (iPlatformMobile)
-    const iBool isPhone = (deviceType_App() == phone_AppDeviceType);
-#endif
-    /* Children of root cover the entire window. */
-    setFlags_Widget(d->root, resizeChildren_WidgetFlag, iTrue);
-    setCommandHandler_Widget(d->root, handleRootCommands_);
-
-    iWidget *div = makeVDiv_Widget();
-    setId_Widget(div, "navdiv");
-    addChild_Widget(d->root, iClob(div));
-
-#if defined (LAGRANGE_ENABLE_CUSTOM_FRAME)
-    /* Window title bar. */
-    if (prefs_App()->customFrame) {
-        setPadding1_Widget(div, 1);
-        iWidget *winBar = new_Widget();
-        setId_Widget(winBar, "winbar");
-        setFlags_Widget(winBar,
-                        arrangeHeight_WidgetFlag | resizeChildren_WidgetFlag |
-                            arrangeHorizontal_WidgetFlag | collapse_WidgetFlag,
-                        iTrue);
-        iWidget *appIcon;
-        setId_Widget(
-            addChild_Widget(winBar, iClob(appIcon = makePadding_Widget(0))), "winbar.icon");
-        iLabelWidget *appButton =
-            addChildFlags_Widget(winBar,
-                                 iClob(new_LabelWidget("Lagrange", NULL)),
-                                 fixedHeight_WidgetFlag | frameless_WidgetFlag);
-        setTextColor_LabelWidget(appButton, uiTextAppTitle_ColorId);
-        setId_Widget(as_Widget(appButton), "winbar.app");
-        iLabelWidget *appTitle;
-        setFont_LabelWidget(appButton, uiContentBold_FontId);
-        setId_Widget(addChildFlags_Widget(winBar,
-                                          iClob(appTitle = new_LabelWidget("", NULL)),
-                                          expand_WidgetFlag | fixedHeight_WidgetFlag |
-                                              frameless_WidgetFlag | commandOnClick_WidgetFlag),
-                     "winbar.title");
-        setTextColor_LabelWidget(appTitle, uiTextStrong_ColorId);
-        iLabelWidget *appMin, *appMax, *appClose;
-        setId_Widget(addChildFlags_Widget(
-                         winBar,
-                         iClob(appMin = newLargeIcon_LabelWidget("\u2013", "window.minimize")),
-                         frameless_WidgetFlag),
-                     "winbar.min");
-        addChildFlags_Widget(
-            winBar,
-            iClob(appMax = newLargeIcon_LabelWidget("\u25a1", "window.maximize toggle:1")),
-            frameless_WidgetFlag);
-        setId_Widget(as_Widget(appMax), "winbar.max");
-        addChildFlags_Widget(winBar,
-                             iClob(appClose = newLargeIcon_LabelWidget(close_Icon, "window.close")),
-                             frameless_WidgetFlag);
-        setId_Widget(as_Widget(appClose), "winbar.close");
-        setFont_LabelWidget(appClose, uiContent_FontId);
-        addChild_Widget(div, iClob(winBar));
-        setBackgroundColor_Widget(winBar, uiBackground_ColorId);
-    }
-#endif
-    /* Navigation bar. */ {
-        iWidget *navBar = new_Widget();
-        setId_Widget(navBar, "navbar");
-        setFlags_Widget(navBar,
-                        hittable_WidgetFlag | /* context menu */
-                        arrangeHeight_WidgetFlag |
-                        resizeChildren_WidgetFlag |
-                        arrangeHorizontal_WidgetFlag |
-                        drawBackgroundToHorizontalSafeArea_WidgetFlag |
-                        drawBackgroundToVerticalSafeArea_WidgetFlag,
-                        iTrue);
-        addChild_Widget(div, iClob(navBar));
-        setBackgroundColor_Widget(navBar, uiBackground_ColorId);
-        setCommandHandler_Widget(navBar, handleNavBarCommands_);
-        setId_Widget(addChildFlags_Widget(navBar, iClob(newIcon_LabelWidget(backArrow_Icon, 0, 0, "navigate.back")), collapse_WidgetFlag), "navbar.back");
-        setId_Widget(addChildFlags_Widget(navBar, iClob(newIcon_LabelWidget(forwardArrow_Icon, 0, 0, "navigate.forward")), collapse_WidgetFlag), "navbar.forward");
-        /* Mobile devices have a button for easier access to the left sidebar. */
-        if (deviceType_App() != desktop_AppDeviceType) {
-            setId_Widget(addChildFlags_Widget(
-                             navBar,
-                             iClob(newIcon_LabelWidget(leftHalf_Icon, 0, 0, "sidebar.toggle")),
-                             collapse_WidgetFlag),
-                         "navbar.sidebar");
-        }
-        addChildFlags_Widget(navBar, iClob(new_Widget()), expand_WidgetFlag);
-        iLabelWidget *idMenu = makeMenuButton_LabelWidget(
-            "\U0001f464", identityButtonMenuItems_, iElemCount(identityButtonMenuItems_));
-        setAlignVisually_LabelWidget(idMenu, iTrue);
-        setId_Widget(addChildFlags_Widget(navBar, iClob(idMenu), collapse_WidgetFlag), "navbar.ident");
-        iInputWidget *url;
-        /* URL input field. */ {
-            url = new_InputWidget(0);
-            setFlags_Widget(as_Widget(url), resizeHeightOfChildren_WidgetFlag, iTrue);
-            setSelectAllOnFocus_InputWidget(url, iTrue);
-            setId_Widget(as_Widget(url), "url");
-            setUrlContent_InputWidget(url, iTrue);
-            setNotifyEdits_InputWidget(url, iTrue);
-            setTextCStr_InputWidget(url, "gemini://");
-            addChildFlags_Widget(navBar, iClob(url), 0);
-            const int64_t embedFlags =
-                noBackground_WidgetFlag | frameless_WidgetFlag | unpadded_WidgetFlag |
-                (deviceType_App() == desktop_AppDeviceType ? tight_WidgetFlag : 0);
-            /* Page information/certificate warning. */ {
-                iLabelWidget *lock = addChildFlags_Widget(
-                    as_Widget(url),
-                    iClob(newIcon_LabelWidget("\U0001f513", SDLK_i, KMOD_PRIMARY, "document.info")),
-                    embedFlags | moveToParentLeftEdge_WidgetFlag);
-                setId_Widget(as_Widget(lock), "navbar.lock");
-                setFont_LabelWidget(lock, symbols_FontId + uiNormal_FontSize);
-                updateTextCStr_LabelWidget(lock, "\U0001f512");
-            }
-            iWidget *rightEmbed = new_Widget();
-            setId_Widget(rightEmbed, "url.rightembed");
-            addChildFlags_Widget(as_Widget(url),
-                                 iClob(rightEmbed),
-                                 arrangeHorizontal_WidgetFlag | arrangeSize_WidgetFlag |
-                                     resizeHeightOfChildren_WidgetFlag |
-                                     moveToParentRightEdge_WidgetFlag);
-            /* Feeds refresh indicator is inside the input field. */ {
-                iLabelWidget *queryInd =
-                    new_LabelWidget(uiTextAction_ColorEscape "\u21d2 ${status.query}", NULL);
-                setId_Widget(as_Widget(queryInd), "input.indicator.search");
-                setBackgroundColor_Widget(as_Widget(queryInd), uiBackground_ColorId);
-                setFrameColor_Widget(as_Widget(queryInd), uiTextAction_ColorId);
-                setAlignVisually_LabelWidget(queryInd, iTrue);
-                addChildFlags_Widget(rightEmbed,
-                                     iClob(queryInd),
-                                     collapse_WidgetFlag | hidden_WidgetFlag);
-            }
-            /* Feeds refresh indicator is inside the input field. */ {
-                iLabelWidget *fprog = new_LabelWidget(uiTextCaution_ColorEscape
-                                                      "\u2605 ${status.feeds}", NULL);
-                setId_Widget(as_Widget(fprog), "feeds.progress");
-                setBackgroundColor_Widget(as_Widget(fprog), uiBackground_ColorId);
-                setAlignVisually_LabelWidget(fprog, iTrue);
-                addChildFlags_Widget(rightEmbed,
-                                     iClob(fprog),
-                                     collapse_WidgetFlag | frameless_WidgetFlag | hidden_WidgetFlag);
-            }
-            /* Download progress indicator is also inside the input field, but hidden normally. */ {
-                iLabelWidget *progress = new_LabelWidget(uiTextCaution_ColorEscape "00.000 ${mb}", NULL);
-                setId_Widget(as_Widget(progress), "document.progress");
-                setBackgroundColor_Widget(as_Widget(progress), uiBackground_ColorId);
-                setAlignVisually_LabelWidget(progress, iTrue);
-                addChildFlags_Widget(
-                    rightEmbed, iClob(progress), collapse_WidgetFlag);
-            }
-            /* Reload button. */
-            iLabelWidget *reload = newIcon_LabelWidget(reloadCStr_, 0, 0, "navigate.reload");
-            setId_Widget(as_Widget(reload), "reload");
-            addChildFlags_Widget(as_Widget(url), iClob(reload), embedFlags | moveToParentRightEdge_WidgetFlag);
-            updateSize_LabelWidget(reload);
-            setId_Widget(addChild_Widget(rightEmbed, iClob(makePadding_Widget(0))), "url.embedpad");
-        }
-        if (deviceType_App() != desktop_AppDeviceType) {
-            /* On mobile, the Identities button is on the right side of the URL bar. */
-            iWidget *ident = removeChild_Widget(navBar, findChild_Widget(navBar, "navbar.ident"));
-            addChild_Widget(navBar, iClob(ident));
-        }
-        addChildFlags_Widget(navBar, iClob(new_Widget()), expand_WidgetFlag);
-        setId_Widget(addChildFlags_Widget(navBar,
-                        iClob(newIcon_LabelWidget(
-                            home_Icon, SDLK_h, KMOD_PRIMARY | KMOD_SHIFT, "navigate.home")),
-                        collapse_WidgetFlag),
-                     "navbar.home");
-#if !defined (iHaveNativeMenus)
-#   if defined (iPlatformAppleMobile)
-        iLabelWidget *navMenu =
-            makeMenuButton_LabelWidget("\U0001d362", isPhone ? phoneNavMenuItems_ : tabletNavMenuItems_,
-                                       isPhone ? iElemCount(phoneNavMenuItems_) : iElemCount(tabletNavMenuItems_));
-#   else
-        iLabelWidget *navMenu =
-            makeMenuButton_LabelWidget("\U0001d362", navMenuItems_, iElemCount(navMenuItems_));
-#   endif
-        setAlignVisually_LabelWidget(navMenu, iTrue);
-        setId_Widget(addChildFlags_Widget(navBar, iClob(navMenu), collapse_WidgetFlag), "navbar.menu");
-#else
-        insertMacMenus_();
-#endif
-    }
-    /* Tab bar. */ {
-        iWidget *mainStack = new_Widget();
-        setId_Widget(mainStack, "stack");
-        addChildFlags_Widget(div, iClob(mainStack), resizeChildren_WidgetFlag | expand_WidgetFlag |
-                             unhittable_WidgetFlag);
-        iWidget *tabBar = makeTabs_Widget(mainStack);
-        setId_Widget(tabBar, "doctabs");
-        setBackgroundColor_Widget(tabBar, uiBackground_ColorId);
-        appendTabPage_Widget(tabBar, iClob(new_DocumentWidget()), "Document", 0, 0);
-        iWidget *buttons = findChild_Widget(tabBar, "tabs.buttons");
-        setFlags_Widget(buttons, collapse_WidgetFlag | hidden_WidgetFlag |
-                        drawBackgroundToHorizontalSafeArea_WidgetFlag, iTrue);
-        if (deviceType_App() == phone_AppDeviceType) {
-            setBackgroundColor_Widget(buttons, uiBackground_ColorId);
-        }
-        setId_Widget(
-            addChild_Widget(buttons, iClob(newIcon_LabelWidget(add_Icon, 0, 0, "tabs.new"))),
-            "newtab");
-    }
-    /* Sidebars. */ {
-        iWidget *content = findChild_Widget(d->root, "tabs.content");
-        iSidebarWidget *sidebar1 = new_SidebarWidget(left_SideBarSide);
-        addChildPos_Widget(content, iClob(sidebar1), front_WidgetAddPos);
-        iSidebarWidget *sidebar2 = new_SidebarWidget(right_SideBarSide);
-        if (deviceType_App() != phone_AppDeviceType) {
-            addChildPos_Widget(content, iClob(sidebar2), back_WidgetAddPos);
-        }
-        else {
-            /* The identities sidebar is always in the main area. */
-            addChild_Widget(findChild_Widget(d->root, "stack"), iClob(sidebar2));
-            setFlags_Widget(as_Widget(sidebar2), hidden_WidgetFlag, iTrue);
-        }
-    }
-    /* Lookup results. */ {
-        iLookupWidget *lookup = new_LookupWidget();
-        addChildFlags_Widget(div, iClob(lookup), fixedPosition_WidgetFlag | hidden_WidgetFlag);
-    }
-    /* Search bar. */ {
-        iWidget *searchBar = new_Widget();
-        setId_Widget(searchBar, "search");
-        setFlags_Widget(searchBar,
-                        hidden_WidgetFlag | disabled_WidgetFlag | collapse_WidgetFlag |
-                            arrangeHeight_WidgetFlag | resizeChildren_WidgetFlag |
-                            arrangeHorizontal_WidgetFlag,
-                        iTrue);
-        if (deviceType_App() == desktop_AppDeviceType) {
-            addChild_Widget(div, iClob(searchBar));
-        }
-        else {
-            /* The search bar appears at the top on mobile, because there is a virtual keyboard
-               covering the bottom. */
-            insertChildAfter_Widget(div, iClob(searchBar),
-                                    childIndex_Widget(div, findChild_Widget(div, "navbar")));
-        }
-        setBackgroundColor_Widget(searchBar, uiBackground_ColorId);
-        setCommandHandler_Widget(searchBar, handleSearchBarCommands_);
-        addChildFlags_Widget(
-            searchBar, iClob(new_LabelWidget(magnifyingGlass_Icon, NULL)), frameless_WidgetFlag);
-        iInputWidget *input = new_InputWidget(0);
-        setHint_InputWidget(input, "${hint.findtext}");
-        setSelectAllOnFocus_InputWidget(input, iTrue);
-        setEatEscape_InputWidget(input, iFalse); /* unfocus and close with one keypress */
-        setId_Widget(addChildFlags_Widget(searchBar, iClob(input), expand_WidgetFlag),
-                     "find.input");
-        addChild_Widget(searchBar, iClob(newIcon_LabelWidget("  \u2b9f  ", 'g', KMOD_PRIMARY, "find.next")));
-        addChild_Widget(searchBar, iClob(newIcon_LabelWidget("  \u2b9d  ", 'g', KMOD_PRIMARY | KMOD_SHIFT, "find.prev")));
-        addChild_Widget(searchBar, iClob(newIcon_LabelWidget(close_Icon, SDLK_ESCAPE, 0, "find.close")));
-    }
-#if defined (iPlatformAppleMobile)
-    /* Bottom toolbar. */
-    if (isPhone_iOS()) {
-        iWidget *toolBar = new_Widget();
-        addChild_Widget(d->root, iClob(toolBar));
-        setId_Widget(toolBar, "toolbar");
-        setCommandHandler_Widget(toolBar, handleToolBarCommands_);
-        setFlags_Widget(toolBar, moveToParentBottomEdge_WidgetFlag |
-                        parentCannotResizeHeight_WidgetFlag |
-                        resizeWidthOfChildren_WidgetFlag |
-                        arrangeHeight_WidgetFlag | arrangeHorizontal_WidgetFlag, iTrue);
-        setBackgroundColor_Widget(toolBar, tmBannerBackground_ColorId);
-        setId_Widget(addChildFlags_Widget(toolBar,
-                                          iClob(newLargeIcon_LabelWidget("\U0001f870", "navigate.back")),
-                                          frameless_WidgetFlag),
-                     "toolbar.back");
-        setId_Widget(addChildFlags_Widget(toolBar,
-                                          iClob(newLargeIcon_LabelWidget("\U0001f872", "navigate.forward")),
-                                          frameless_WidgetFlag),
-                     "toolbar.forward");
-        setId_Widget(addChildFlags_Widget(toolBar,
-                                          iClob(newLargeIcon_LabelWidget("\U0001f464", "toolbar.showident")),
-                                          frameless_WidgetFlag),
-                     "toolbar.ident");
-        setId_Widget(addChildFlags_Widget(toolBar,
-                                          iClob(newLargeIcon_LabelWidget("\U0001f588", "toolbar.showview arg:-1")),
-                                          frameless_WidgetFlag | commandOnClick_WidgetFlag),
-                     "toolbar.view");
-        iLabelWidget *menuButton = makeMenuButton_LabelWidget("\U0001d362", phoneNavMenuItems_,
-                                                              iElemCount(phoneNavMenuItems_));
-        setFont_LabelWidget(menuButton, uiLabelLarge_FontId);
-        addChildFlags_Widget(toolBar, iClob(menuButton), frameless_WidgetFlag);
-        iForEach(ObjectList, i, children_Widget(toolBar)) {
-            iLabelWidget *btn = i.object;
-            setFlags_Widget(i.object, noBackground_WidgetFlag, iTrue);
-            setTextColor_LabelWidget(i.object, tmBannerIcon_ColorId);
-//            setBackgroundColor_Widget(i.object, tmBannerSideTitle_ColorId);
-        }
-        const iMenuItem items[] = {
-            { pin_Icon " ${sidebar.bookmarks}", 0, 0, "toolbar.showview arg:0" },
-            { star_Icon " ${sidebar.feeds}", 0, 0, "toolbar.showview arg:1" },
-            { clock_Icon " ${sidebar.history}", 0, 0, "toolbar.showview arg:2" },
-            { page_Icon " ${toolbar.outline}", 0, 0, "toolbar.showview arg:4" },
-        };
-        iWidget *menu = makeMenu_Widget(findChild_Widget(toolBar, "toolbar.view"),
-                                        items, iElemCount(items));
-        setId_Widget(menu, "toolbar.menu");
-    }
-#endif
-    updatePadding_Window_(d);
-    /* Global context menus. */ {
-        iWidget *tabsMenu = makeMenu_Widget(
-            d->root,
-            (iMenuItem[]){
-                { close_Icon " ${menu.closetab}", 0, 0, "tabs.close" },
-                { copy_Icon " ${menu.duptab}", 0, 0, "tabs.new duplicate:1" },
-                { "---", 0, 0, NULL },
-                { "${menu.closetab.other}", 0, 0, "tabs.close toleft:1 toright:1" },
-                { barLeftArrow_Icon " ${menu.closetab.left}", 0, 0, "tabs.close toleft:1" },
-                { barRightArrow_Icon " ${menu.closetab.right}", 0, 0, "tabs.close toright:1" },
-            },
-            6);
-        iWidget *barMenu =
-            makeMenu_Widget(d->root,
-                            (iMenuItem[]){
-                                { leftHalf_Icon " ${menu.sidebar.left}", 0, 0, "sidebar.toggle" },
-                                { rightHalf_Icon " ${menu.sidebar.right}", 0, 0, "sidebar2.toggle" },
-                            },
-                            deviceType_App() == phone_AppDeviceType ? 1 : 2);
-        iWidget *clipMenu = makeMenu_Widget(d->root,
-                                            (iMenuItem[]){
-                                                { scissor_Icon " ${menu.cut}", 0, 0, "input.copy cut:1" },
-                                                { clipCopy_Icon " ${menu.copy}", 0, 0, "input.copy" },
-                                                { "---", 0, 0, NULL },
-                                                { clipboard_Icon " ${menu.paste}", 0, 0, "input.paste" },
-                                            },
-                                            4);
-        setId_Widget(tabsMenu, "doctabs.menu");
-        setId_Widget(barMenu, "barmenu");
-        setId_Widget(clipMenu, "clipmenu");
-    }
-    /* Global keyboard shortcuts. */ {
-        addAction_Widget(d->root, 'l', KMOD_PRIMARY, "navigate.focus");
-        addAction_Widget(d->root, 'f', KMOD_PRIMARY, "focus.set id:find.input");
-        addAction_Widget(d->root, '1', KMOD_PRIMARY, "sidebar.mode arg:0 toggle:1");
-        addAction_Widget(d->root, '2', KMOD_PRIMARY, "sidebar.mode arg:1 toggle:1");
-        addAction_Widget(d->root, '3', KMOD_PRIMARY, "sidebar.mode arg:2 toggle:1");
-        addAction_Widget(d->root, '4', KMOD_PRIMARY, "sidebar.mode arg:3 toggle:1");
-        addAction_Widget(d->root, '5', KMOD_PRIMARY, "sidebar.mode arg:4 toggle:1");
-        addAction_Widget(d->root, '1', rightSidebar_KeyModifier, "sidebar2.mode arg:0 toggle:1");
-        addAction_Widget(d->root, '2', rightSidebar_KeyModifier, "sidebar2.mode arg:1 toggle:1");
-        addAction_Widget(d->root, '3', rightSidebar_KeyModifier, "sidebar2.mode arg:2 toggle:1");
-        addAction_Widget(d->root, '4', rightSidebar_KeyModifier, "sidebar2.mode arg:3 toggle:1");
-        addAction_Widget(d->root, '5', rightSidebar_KeyModifier, "sidebar2.mode arg:4 toggle:1");
-    }
-    updateMetrics_Window_(d);
-}
-
-void showToolbars_Window(iWindow *d, iBool show) {
-    if (isLandscape_App()) return;
-    iWidget *toolBar = findChild_Widget(d->root, "toolbar");
-    if (!toolBar) return;
-    const int height = rootSize_Window(d).y - top_Rect(boundsWithoutVisualOffset_Widget(toolBar));
-    if (show && !isVisible_Widget(toolBar)) {
-        setFlags_Widget(toolBar, hidden_WidgetFlag, iFalse);
-        setVisualOffset_Widget(toolBar, 0, 200, easeOut_AnimFlag);
-    }
-    else if (!show && isVisible_Widget(toolBar)) {
-        setFlags_Widget(toolBar, hidden_WidgetFlag, iTrue);
-        setVisualOffset_Widget(toolBar, height, 200, easeOut_AnimFlag);
-    }
-}
-
-static void updateRootSize_Window_(iWindow *d, iBool notifyAlways) {
-    iInt2 *size = &d->root->rect.size;
-=======
 static void updateSize_Window_(iWindow *d, iBool notifyAlways) {
     iInt2 *size = &d->size;
->>>>>>> 5cfc3d6b
     const iInt2 oldSize = *size;
     SDL_GetRendererOutputSize(d->render, &size->x, &size->y);
     size->y -= d->keyboardHeight;
@@ -1210,14 +286,7 @@
     SDL_GetDisplayDPI(SDL_GetWindowDisplayIndex(d->win), NULL, NULL, &vdpi);
 //    printf("DPI: %f\n", vdpi);
     const float factor = vdpi / baseDPI_Window / pixelRatio_Window_(d);
-<<<<<<< HEAD
-    if (factor < 0.5f) {
-        return 1.0f; /* seems invalid */
-    }
-    return iMax(0.75f, factor);
-=======
     return iMax(1.0f, factor);
->>>>>>> 5cfc3d6b
 #endif
 }
 
@@ -1229,8 +298,6 @@
     SDL_RenderPresent(d->render);
 }
 
-<<<<<<< HEAD
-=======
 static iRoot *rootAt_Window_(const iWindow *d, iInt2 coord) {
     iForIndices(i, d->roots) {
         iRoot *root = d->roots[i];
@@ -1241,7 +308,6 @@
     return d->roots[0];
 }
 
->>>>>>> 5cfc3d6b
 #if defined (LAGRANGE_ENABLE_CUSTOM_FRAME)
 static SDL_HitTestResult hitTest_Window_(SDL_Window *win, const SDL_Point *pos, void *data) {
     iWindow *d = data;
@@ -1955,27 +1021,6 @@
     /* Draw widgets. */
     d->frameTime = SDL_GetTicks();
     if (isExposed_Window(d)) {
-<<<<<<< HEAD
-        draw_Widget(d->root);
-#if defined (LAGRANGE_ENABLE_CUSTOM_FRAME)
-        /* App icon. */
-        const iWidget *appIcon = findChild_Widget(d->root, "winbar.icon");
-        if (isVisible_Widget(appIcon)) {
-            const int   size    = appIconSize_();
-            const iRect rect    = bounds_Widget(appIcon);
-            const iInt2 mid     = mid_Rect(rect);
-            const iBool isLight = isLight_ColorTheme(colorTheme_App());
-            iColor iconColor    = get_Color(gotFocus || isLight ? white_ColorId : uiAnnotation_ColorId);
-            SDL_SetTextureColorMod(d->appIcon, iconColor.r, iconColor.g, iconColor.b);
-            SDL_SetTextureAlphaMod(d->appIcon, gotFocus || !isLight ? 255 : 92);
-            SDL_RenderCopy(
-                d->render,
-                d->appIcon,
-                NULL,
-                &(SDL_Rect){ left_Rect(rect) + gap_UI * 1.25f, mid.y - size / 2, size, size });
-        }
-#endif
-=======
         d->isInvalidated = iFalse;
         iForIndices(i, d->roots) {
             iRoot *root = d->roots[i];
@@ -2022,7 +1067,6 @@
             }
         }
         setCurrent_Root(NULL);
->>>>>>> 5cfc3d6b
     }
 #if 0
     /* Text cache debugging. */ {
