--- conflicted
+++ resolved
@@ -1133,11 +1133,7 @@
     SDL_GetDisplayDPI(SDL_GetWindowDisplayIndex(d->win), NULL, NULL, &vdpi);
     const float factor = vdpi / 96.0f;
     return iMax(1.0f, factor);
-<<<<<<< HEAD
-#else    
-=======
 #else
->>>>>>> 4d6a8c04
     int dx, x;
     SDL_GetRendererOutputSize(d->render, &dx, NULL);
     SDL_GetWindowSize(d->win, &x, NULL);
