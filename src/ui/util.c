/* Copyright 2020 Jaakko Keränen <jaakko.keranen@iki.fi>

Redistribution and use in source and binary forms, with or without
modification, are permitted provided that the following conditions are met:

1. Redistributions of source code must retain the above copyright notice, this
   list of conditions and the following disclaimer.
2. Redistributions in binary form must reproduce the above copyright notice,
   this list of conditions and the following disclaimer in the documentation
   and/or other materials provided with the distribution.

THIS SOFTWARE IS PROVIDED BY THE COPYRIGHT HOLDERS AND CONTRIBUTORS "AS IS" AND
ANY EXPRESS OR IMPLIED WARRANTIES, INCLUDING, BUT NOT LIMITED TO, THE IMPLIED
WARRANTIES OF MERCHANTABILITY AND FITNESS FOR A PARTICULAR PURPOSE ARE
DISCLAIMED. IN NO EVENT SHALL THE COPYRIGHT OWNER OR CONTRIBUTORS BE LIABLE FOR
ANY DIRECT, INDIRECT, INCIDENTAL, SPECIAL, EXEMPLARY, OR CONSEQUENTIAL DAMAGES
(INCLUDING, BUT NOT LIMITED TO, PROCUREMENT OF SUBSTITUTE GOODS OR SERVICES;
LOSS OF USE, DATA, OR PROFITS; OR BUSINESS INTERRUPTION) HOWEVER CAUSED AND ON
ANY THEORY OF LIABILITY, WHETHER IN CONTRACT, STRICT LIABILITY, OR TORT
(INCLUDING NEGLIGENCE OR OTHERWISE) ARISING IN ANY WAY OUT OF THE USE OF THIS
SOFTWARE, EVEN IF ADVISED OF THE POSSIBILITY OF SUCH DAMAGE. */

#include "util.h"

#include "app.h"
#include "bindingswidget.h"
#include "bookmarks.h"
#include "color.h"
#include "command.h"
#include "defs.h"
#include "documentwidget.h"
#include "feeds.h"
#include "gmutil.h"
#include "inputwidget.h"
#include "keys.h"
#include "labelwidget.h"
#include "root.h"
#include "text.h"
#include "touch.h"
#include "widget.h"
#include "window.h"

#if defined (iPlatformAppleMobile)
#   include "../ios.h"
#endif

#include <the_Foundation/math.h>
#include <the_Foundation/path.h>
#include <SDL_timer.h>

iBool isCommand_SDLEvent(const SDL_Event *d) {
    return d->type == SDL_USEREVENT && d->user.code == command_UserEventCode;
}

iBool isCommand_UserEvent(const SDL_Event *d, const char *cmd) {
    return d->type == SDL_USEREVENT && d->user.code == command_UserEventCode &&
           equal_Command(d->user.data1, cmd);
}

const char *command_UserEvent(const SDL_Event *d) {
    if (d->type == SDL_USEREVENT && d->user.code == command_UserEventCode) {
        return d->user.data1;
    }
    return "";
}

static void removePlus_(iString *str) {
    if (endsWith_String(str, "+")) {
        removeEnd_String(str, 1);
        appendCStr_String(str, " ");
    }
}

void toString_Sym(int key, int kmods, iString *str) {
#if defined (iPlatformApple)
    if (kmods & KMOD_CTRL) {
        appendChar_String(str, 0x2303);
    }
    if (kmods & KMOD_ALT) {
        appendChar_String(str, 0x2325);
    }
    if (kmods & KMOD_SHIFT) {
        appendChar_String(str, 0x21e7);
    }
    if (kmods & KMOD_GUI) {
        appendChar_String(str, 0x2318);
    }
#else
    if (kmods & KMOD_CTRL) {
        appendCStr_String(str, "Ctrl+");
    }
    if (kmods & KMOD_ALT) {
        appendCStr_String(str, "Alt+");
    }
    if (kmods & KMOD_SHIFT) {
        appendCStr_String(str, "Shift+");
    }
    if (kmods & KMOD_GUI) {
        appendCStr_String(str, "Meta+");
    }
#endif
    if (kmods & KMOD_CAPS) {
        appendCStr_String(str, "Caps+");
    }
    if (key == 0x20) {
        appendCStr_String(str, "Space");
    }
    else if (key == SDLK_ESCAPE) {
        appendCStr_String(str, "Esc");
    }
    else if (key == SDLK_LEFT) {
        removePlus_(str);
        appendChar_String(str, 0x2190);
    }
    else if (key == SDLK_RIGHT) {
        removePlus_(str);
        appendChar_String(str, 0x2192);
    }
    else if (key == SDLK_UP) {
        removePlus_(str);
        appendChar_String(str, 0x2191);
    }
    else if (key == SDLK_DOWN) {
        removePlus_(str);
        appendChar_String(str, 0x2193);
    }
    else if (key < 128 && (isalnum(key) || ispunct(key))) {
        if (ispunct(key)) removePlus_(str);
        appendChar_String(str, upper_Char(key));
    }
    else if (key == SDLK_BACKSPACE) {
        removePlus_(str);
        appendChar_String(str, 0x232b); /* Erase to the Left */
    }
    else if (key == SDLK_DELETE) {
        removePlus_(str);
        appendChar_String(str, 0x2326); /* Erase to the Right */
    }
    else if (key == SDLK_RETURN) {
        removePlus_(str);
        appendChar_String(str, 0x21a9); /* Leftwards arrow with a hook */
    }
    else {
        appendCStr_String(str, SDL_GetKeyName(key));
    }
}

iBool isMod_Sym(int key) {
    return key == SDLK_LALT || key == SDLK_RALT || key == SDLK_LCTRL || key == SDLK_RCTRL ||
           key == SDLK_LGUI || key == SDLK_RGUI || key == SDLK_LSHIFT || key == SDLK_RSHIFT ||
           key == SDLK_CAPSLOCK;
}

int normalizedMod_Sym(int key) {
    if (key == SDLK_RSHIFT) key = SDLK_LSHIFT;
    if (key == SDLK_RCTRL) key = SDLK_LCTRL;
    if (key == SDLK_RALT) key = SDLK_LALT;
    if (key == SDLK_RGUI) key = SDLK_LGUI;
    return key;
}

int keyMods_Sym(int kmods) {
    kmods &= (KMOD_SHIFT | KMOD_ALT | KMOD_CTRL | KMOD_GUI | KMOD_CAPS);
    /* Don't treat left/right modifiers differently. */
    if (kmods & KMOD_SHIFT) kmods |= KMOD_SHIFT;
    if (kmods & KMOD_ALT)   kmods |= KMOD_ALT;
    if (kmods & KMOD_CTRL)  kmods |= KMOD_CTRL;
    if (kmods & KMOD_GUI)   kmods |= KMOD_GUI;
    return kmods;
}

int openTabMode_Sym(int kmods) {
    const int km = keyMods_Sym(kmods);
    return (km == KMOD_SHIFT ? otherRoot_OpenTabFlag : 0) | /* open to the side */
           (((km & KMOD_PRIMARY) && (km & KMOD_SHIFT)) ? new_OpenTabFlag :
            (km & KMOD_PRIMARY) ? newBackground_OpenTabFlag : 0);
}

iRangei intersect_Rangei(iRangei a, iRangei b) {
    if (a.end < b.start || a.start > b.end) {
        return (iRangei){ 0, 0 };
    }
    return (iRangei){ iMax(a.start, b.start), iMin(a.end, b.end) };
}

iRangei union_Rangei(iRangei a, iRangei b) {
    if (isEmpty_Rangei(a)) return b;
    if (isEmpty_Rangei(b)) return a;
    return (iRangei){ iMin(a.start, b.start), iMax(a.end, b.end) };
}

iBool isSelectionBreaking_Char(iChar c) {
    return isSpace_Char(c) || (c == '@' || c == '-' || c == '/' || c == '\\' || c == ',');
}

static const char *moveBackward_(const char *pos, iRangecc bounds, int mode) {
    iChar ch;
    while (pos > bounds.start) {
        int len = decodePrecedingBytes_MultibyteChar(pos, bounds.start, &ch);
        if (len > 0) {
            if (mode & word_RangeExtension && isSelectionBreaking_Char(ch)) break;
            if (mode & line_RangeExtension && ch == '\n') break;
            pos -= len;
        }
        else break;
    }
    return pos;
}

static const char *moveForward_(const char *pos, iRangecc bounds, int mode) {
    iChar ch;
    while (pos < bounds.end) {
        int len = decodeBytes_MultibyteChar(pos, bounds.end, &ch);
        if (len > 0) {
            if (mode & word_RangeExtension && isSelectionBreaking_Char(ch)) break;
            if (mode & line_RangeExtension && ch == '\n') break;
            pos += len;
        }
        else break;
    }
    return pos;
}

void extendRange_Rangecc(iRangecc *d, iRangecc bounds, int mode) {
    if (!d->start) return;
    if (d->end >= d->start) {
        if (mode & moveStart_RangeExtension) {
            d->start = moveBackward_(d->start, bounds, mode);
        }
        if (mode & moveEnd_RangeExtension) {
            d->end = moveForward_(d->end, bounds, mode);
        }
    }
    else {
        if (mode & moveStart_RangeExtension) {
            d->start = moveForward_(d->start, bounds, mode);
        }
        if (mode & moveEnd_RangeExtension) {
            d->end = moveBackward_(d->end, bounds, mode);
        }
    }
}

/*----------------------------------------------------------------------------------------------*/

iBool isFinished_Anim(const iAnim *d) {
    return d->from == d->to || frameTime_Window(get_Window()) >= d->due;
}

void init_Anim(iAnim *d, float value) {
    d->due = d->when = SDL_GetTicks();
    d->from = d->to = value;
    d->bounce = 0.0f;
    d->flags = 0;
}

iLocalDef float pos_Anim_(const iAnim *d, uint32_t now) {
    return (float) (now - d->when) / (float) (d->due - d->when);
}

iLocalDef float easeIn_(float t) {
    return t * t;
}

iLocalDef float easeOut_(float t) {
    return t * (2.0f - t);
}

iLocalDef float easeBoth_(float t) {
    if (t < 0.5f) {
        return easeIn_(t * 2.0f) * 0.5f;
    }
    return 0.5f + easeOut_((t - 0.5f) * 2.0f) * 0.5f;
}

static float valueAt_Anim_(const iAnim *d, const uint32_t now) {
    if (now >= d->due) {
        return d->to;
    }
    if (now <= d->when) {
        return d->from;
    }
    float t = pos_Anim_(d, now);
    const iBool isSoft     = (d->flags & softer_AnimFlag) != 0;
    const iBool isVerySoft = (d->flags & muchSofter_AnimFlag) != 0;
    if ((d->flags & easeBoth_AnimFlag) == easeBoth_AnimFlag) {
        t = easeBoth_(t);
        if (isSoft) t = easeBoth_(t);
        if (isVerySoft) t = easeBoth_(easeBoth_(t));
    }
    else if (d->flags & easeIn_AnimFlag) {
        t = easeIn_(t);
        if (isSoft) t = easeIn_(t);
        if (isVerySoft) t = easeIn_(easeIn_(t));
    }
    else if (d->flags & easeOut_AnimFlag) {
        t = easeOut_(t);
        if (isSoft) t = easeOut_(t);
        if (isVerySoft) t = easeOut_(easeOut_(t));
    }
    float value = d->from * (1.0f - t) + d->to * t;
    if (d->flags & bounce_AnimFlag) {
        t = (1.0f - easeOut_(easeOut_(t))) * easeOut_(t);
        value += d->bounce * t;
    }
    return value;
}

void setValue_Anim(iAnim *d, float to, uint32_t span) {
    if (span == 0) {
        d->from = d->to = to;
        d->when = d->due = frameTime_Window(get_Window()); /* effectively in the past */
    }
    else if (fabsf(to - d->to) > 0.00001f) {
        const uint32_t now = SDL_GetTicks();
        d->from = valueAt_Anim_(d, now);
        d->to   = to;
        d->when = now;
        d->due  = now + span;
    }
    d->bounce = 0;
}

void setValueSpeed_Anim(iAnim *d, float to, float unitsPerSecond) {
    if (iAbs(d->to - to) > 0.0001f) {
        const uint32_t now   = SDL_GetTicks();
        const float    from  = valueAt_Anim_(d, now);
        const float    delta = to - from;
        const uint32_t span  = (fabsf(delta) / unitsPerSecond) * 1000;
        d->from              = from;
        d->to                = to;
        d->when              = now;
        d->due               = d->when + span;
        d->bounce            = 0;
    }
}

void setValueEased_Anim(iAnim *d, float to, uint32_t span) {
    if (fabsf(to - d->to) <= 0.00001f) {
        d->to = to; /* Pretty much unchanged. */
        return;
    }
    const uint32_t now = SDL_GetTicks();
    if (isFinished_Anim(d)) {
        d->from  = d->to;
        d->flags = easeBoth_AnimFlag;
    }
    else {
        d->from  = valueAt_Anim_(d, now);
        d->flags = easeOut_AnimFlag;
    }
    d->to     = to;
    d->when   = now;
    d->due    = now + span;
    d->bounce = 0;
}

void setFlags_Anim(iAnim *d, int flags, iBool set) {
    iChangeFlags(d->flags, flags, set);
}

void stop_Anim(iAnim *d) {
    d->from = d->to = value_Anim(d);
    d->when = d->due = SDL_GetTicks();
}

float pos_Anim(const iAnim *d) {
    return pos_Anim_(d, frameTime_Window(get_Window()));
}

float value_Anim(const iAnim *d) {
    return valueAt_Anim_(d, frameTime_Window(get_Window()));
}

/*-----------------------------------------------------------------------------------------------*/

void init_Click(iClick *d, iAnyObject *widget, int button) {
    d->isActive = iFalse;
    d->button   = button;
    d->bounds   = as_Widget(widget);
    d->startPos = zero_I2();
    d->pos      = zero_I2();
}

enum iClickResult processEvent_Click(iClick *d, const SDL_Event *event) {
    if (event->type == SDL_MOUSEMOTION) {
        const iInt2 pos = init_I2(event->motion.x, event->motion.y);
        if (d->isActive) {
            d->pos = pos;
            return drag_ClickResult;
        }
    }
    if (event->type != SDL_MOUSEBUTTONDOWN && event->type != SDL_MOUSEBUTTONUP) {
        return none_ClickResult;
    }
    const SDL_MouseButtonEvent *mb = &event->button;
    if (mb->button != d->button) {
        return none_ClickResult;
    }
    const iInt2 pos = init_I2(mb->x, mb->y);
    if (event->type == SDL_MOUSEBUTTONDOWN) {
        d->count = mb->clicks;
    }
    if (!d->isActive) {
        if (mb->state == SDL_PRESSED) {
            if (contains_Widget(d->bounds, pos)) {
                d->isActive = iTrue;
                d->startPos = d->pos = pos;
                setMouseGrab_Widget(d->bounds);
                return started_ClickResult;
            }
        }
    }
    else { /* Active. */
        if (mb->state == SDL_RELEASED) {
            enum iClickResult result = contains_Widget(d->bounds, pos)
                                           ? finished_ClickResult
                                           : aborted_ClickResult;
            d->isActive = iFalse;
            d->pos = pos;
            setMouseGrab_Widget(NULL);
            return result;
        }
    }
    return none_ClickResult;
}

void cancel_Click(iClick *d) {
    if (d->isActive) {
        d->isActive = iFalse;
        setMouseGrab_Widget(NULL);
    }
}

iBool isMoved_Click(const iClick *d) {
    return dist_I2(d->startPos, d->pos) > 2;
}

iInt2 pos_Click(const iClick *d) {
    return d->pos;
}

iRect rect_Click(const iClick *d) {
    return initCorners_Rect(min_I2(d->startPos, d->pos), max_I2(d->startPos, d->pos));
}

iInt2 delta_Click(const iClick *d) {
    return sub_I2(d->pos, d->startPos);
}

/*----------------------------------------------------------------------------------------------*/

void init_SmoothScroll(iSmoothScroll *d, iWidget *owner, iSmoothScrollNotifyFunc notify) {
    reset_SmoothScroll(d);
    d->widget = owner;
    d->notify = notify;
}

void reset_SmoothScroll(iSmoothScroll *d) {
    init_Anim(&d->pos, 0);
    d->max = 0;
    d->overscroll = (deviceType_App() != desktop_AppDeviceType ? 100 * gap_UI : 0);
}

void setMax_SmoothScroll(iSmoothScroll *d, int max) {
    max = iMax(0, max);
    if (max != d->max) {
        d->max = max;
        if (targetValue_Anim(&d->pos) > d->max) {
            d->pos.to = d->max;
        }
    }
}

static int overscroll_SmoothScroll_(const iSmoothScroll *d) {
    if (d->overscroll) {
        const int y = value_Anim(&d->pos);
        if (y <= 0) {
            return y;
        }
        if (y >= d->max) {
            return y - d->max;
        }
    }
    return 0;
}

float pos_SmoothScroll(const iSmoothScroll *d) {
    return value_Anim(&d->pos) - overscroll_SmoothScroll_(d) * 0.667f;
}

iBool isFinished_SmoothScroll(const iSmoothScroll *d) {
    return isFinished_Anim(&d->pos);
}

void moveSpan_SmoothScroll(iSmoothScroll *d, int offset, uint32_t span) {
#if !defined (iPlatformMobile)
    if (!prefs_App()->smoothScrolling) {
        span = 0; /* always instant */
    }
#endif
    int destY = targetValue_Anim(&d->pos) + offset;
    if (destY < -d->overscroll) {
        destY = -d->overscroll;
    }
    if (d->max > 0) {
        if (destY >= d->max + d->overscroll) {
            destY = d->max + d->overscroll;
        }
    }
    else {
        destY = 0;
    }
    if (span) {
        setValueEased_Anim(&d->pos, destY, span);
    }
    else {
        setValue_Anim(&d->pos, destY, 0);
    }
    if (d->overscroll && widgetMode_Touch(d->widget) == momentum_WidgetTouchMode) {
        const int osDelta = overscroll_SmoothScroll_(d);
        if (osDelta) {
            const float remaining = stopWidgetMomentum_Touch(d->widget);
            span = iMini(1000, 50 * sqrt(remaining / gap_UI));
            setValue_Anim(&d->pos, osDelta < 0 ? 0 : d->max, span);
            d->pos.flags = bounce_AnimFlag | easeOut_AnimFlag | softer_AnimFlag;
            //            printf("remaining: %f  dur: %d\n", remaining, duration);
            d->pos.bounce = (osDelta < 0 ? -1 : 1) *
                            iMini(5 * d->overscroll, remaining * remaining * 0.00005f);
        }
    }
    if (d->notify) {
        d->notify(d->widget, offset, span);
    }
}

void move_SmoothScroll(iSmoothScroll *d, int offset) {
    moveSpan_SmoothScroll(d, offset, 0 /* instantly */);
}

iBool processEvent_SmoothScroll(iSmoothScroll *d, const SDL_Event *ev) {
    if (ev->type == SDL_USEREVENT && ev->user.code == widgetTouchEnds_UserEventCode) {
        const int osDelta = overscroll_SmoothScroll_(d);
        if (osDelta) {
            moveSpan_SmoothScroll(d, -osDelta, 100 * sqrt(iAbs(osDelta) / gap_UI));
            d->pos.flags = easeOut_AnimFlag | muchSofter_AnimFlag;
        }
        return iTrue;
    }
    return iFalse;
}

/*-----------------------------------------------------------------------------------------------*/

iWidget *makePadding_Widget(int size) {
    iWidget *pad = new_Widget();
    setId_Widget(pad, "padding");
    setFixedSize_Widget(pad, init1_I2(size));
    return pad;
}

iLabelWidget *makeHeading_Widget(const char *text) {
    iLabelWidget *heading = new_LabelWidget(text, NULL);
    setFlags_Widget(as_Widget(heading), frameless_WidgetFlag | alignLeft_WidgetFlag, iTrue);
    setBackgroundColor_Widget(as_Widget(heading), none_ColorId);
    return heading;
}

iWidget *makeVDiv_Widget(void) {
    iWidget *div = new_Widget();
    setFlags_Widget(div, resizeChildren_WidgetFlag | arrangeVertical_WidgetFlag | unhittable_WidgetFlag, iTrue);
    return div;
}

iWidget *makeHDiv_Widget(void) {
    iWidget *div = new_Widget();
    setFlags_Widget(div, resizeChildren_WidgetFlag | arrangeHorizontal_WidgetFlag | unhittable_WidgetFlag, iTrue);
    return div;
}

iWidget *addAction_Widget(iWidget *parent, int key, int kmods, const char *command) {
    iLabelWidget *action = newKeyMods_LabelWidget("", key, kmods, command);
    setFixedSize_Widget(as_Widget(action), zero_I2());
    addChildFlags_Widget(parent, iClob(action), hidden_WidgetFlag);
    return as_Widget(action);
}

iBool isAction_Widget(const iWidget *d) {
    return isInstance_Object(d, &Class_LabelWidget) && isEqual_I2(d->rect.size, zero_I2());
}

/*-----------------------------------------------------------------------------------------------*/

static iBool isCommandIgnoredByMenus_(const char *cmd) {
    /* TODO: Perhaps a common way of indicating which commands are notifications and should not
       be reacted to by menus? */
    return equal_Command(cmd, "media.updated") ||
           equal_Command(cmd, "media.player.update") ||
           startsWith_CStr(cmd, "feeds.update.") ||
           equal_Command(cmd, "bookmarks.request.started") ||
           equal_Command(cmd, "bookmarks.request.finished") ||
           equal_Command(cmd, "bookmarks.changed") ||
           equal_Command(cmd, "document.autoreload") ||
           equal_Command(cmd, "document.reload") ||
           equal_Command(cmd, "document.request.started") ||
           equal_Command(cmd, "document.request.updated") ||
           equal_Command(cmd, "document.request.finished") ||
           equal_Command(cmd, "document.changed") ||
           equal_Command(cmd, "scrollbar.fade") ||
           equal_Command(cmd, "visited.changed") ||
           (deviceType_App() == desktop_AppDeviceType && equal_Command(cmd, "window.resized")) ||
           equal_Command(cmd, "widget.overflow") ||
           equal_Command(cmd, "window.reload.update") ||
           equal_Command(cmd, "window.mouse.exited") ||
           equal_Command(cmd, "window.mouse.entered") ||
           (equal_Command(cmd, "mouse.clicked") && !arg_Command(cmd)); /* button released */
}

static iLabelWidget *parentMenuButton_(const iWidget *menu) {
    if (isInstance_Object(menu->parent, &Class_LabelWidget)) {
        iLabelWidget *button = (iLabelWidget *) menu->parent;
        if (!cmp_String(command_LabelWidget(button), "menu.open")) {
            return button;
        }
    }
    return NULL;
}

static iBool menuHandler_(iWidget *menu, const char *cmd) {
    if (isVisible_Widget(menu)) {
        if (equalWidget_Command(cmd, menu, "menu.opened")) {
            return iFalse;
        }
        if (equal_Command(cmd, "menu.open") && pointer_Command(cmd) == menu->parent) {
            /* Don't reopen self; instead, root will close the menu. */
            return iFalse;
        }
        if ((equal_Command(cmd, "mouse.clicked") || equal_Command(cmd, "mouse.missed")) &&
            arg_Command(cmd)) {
            if (hitChild_Window(get_Window(), coord_Command(cmd)) == parentMenuButton_(menu)) {
                return iFalse;
            }
            /* Dismiss open menus when clicking outside them. */
            closeMenu_Widget(menu);
            return iTrue;
        }
        if (!isCommandIgnoredByMenus_(cmd)) {
            closeMenu_Widget(menu);
        }
    }
    return iFalse;
}

static iWidget *makeMenuSeparator_(void) {
    iWidget *sep = new_Widget();
    setBackgroundColor_Widget(sep, uiSeparator_ColorId);
    sep->rect.size.y = gap_UI / 3;
    if (deviceType_App() != desktop_AppDeviceType) {
        sep->rect.size.y = gap_UI / 2;
    }
    setFlags_Widget(sep, hover_WidgetFlag | fixedHeight_WidgetFlag, iTrue);
    return sep;
}

iWidget *makeMenu_Widget(iWidget *parent, const iMenuItem *items, size_t n) {
    iWidget *menu = new_Widget();
    setBackgroundColor_Widget(menu, uiBackgroundMenu_ColorId);
    if (deviceType_App() != desktop_AppDeviceType) {
        setPadding1_Widget(menu, 2 * gap_UI);
    }
    else {
        setPadding1_Widget(menu, gap_UI / 2);
    }
    const iBool isPortraitPhone = (deviceType_App() == phone_AppDeviceType && isPortrait_App());
    int64_t itemFlags = (deviceType_App() != desktop_AppDeviceType ? 0 : 0) |
                        (isPortraitPhone ? extraPadding_WidgetFlag : 0);
    setFlags_Widget(menu,
                    keepOnTop_WidgetFlag | collapse_WidgetFlag | hidden_WidgetFlag |
                        arrangeVertical_WidgetFlag | arrangeSize_WidgetFlag |
                        resizeChildrenToWidestChild_WidgetFlag | overflowScrollable_WidgetFlag |
                        (isPortraitPhone ? drawBackgroundToVerticalSafeArea_WidgetFlag : 0),
                    iTrue);
    if (!isPortraitPhone) {
        setFrameColor_Widget(menu, uiSeparator_ColorId);
    }
    iBool haveIcons = iFalse;
    for (size_t i = 0; i < n; ++i) {
        const iMenuItem *item = &items[i];
        if (equal_CStr(item->label, "---")) {
            addChild_Widget(menu, iClob(makeMenuSeparator_()));
        }
        else {
            iBool isInfo = iFalse;
            const char *labelText = item->label;
            if (startsWith_CStr(labelText, "```")) {
                labelText += 3;
                isInfo = iTrue;
            }
            iLabelWidget *label = addChildFlags_Widget(
                menu,
                iClob(newKeyMods_LabelWidget(labelText, item->key, item->kmods, item->command)),
                noBackground_WidgetFlag | frameless_WidgetFlag | alignLeft_WidgetFlag |
                drawKey_WidgetFlag | (isInfo ? wrapText_WidgetFlag : 0) | itemFlags);
            haveIcons |= checkIcon_LabelWidget(label);
            updateSize_LabelWidget(label); /* drawKey was set */
            if (isInfo) {
                setTextColor_LabelWidget(label, uiTextAction_ColorId);
            }
        }
    }
    if (deviceType_App() == phone_AppDeviceType) {
        addChild_Widget(menu, iClob(makeMenuSeparator_()));
        addChildFlags_Widget(menu,
                             iClob(new_LabelWidget("${cancel}", "cancel")),
                             itemFlags | noBackground_WidgetFlag | frameless_WidgetFlag |
                             alignLeft_WidgetFlag);
    }
    if (haveIcons) {
        /* All items must have icons if at least one of them has. */
        iForEach(ObjectList, i, children_Widget(menu)) {
            if (isInstance_Object(i.object, &Class_LabelWidget)) {
                iLabelWidget *label = i.object;
                if (icon_LabelWidget(label) == 0) {
                    setIcon_LabelWidget(label, ' ');
                }
            }
        }
    }
    addChild_Widget(parent, menu);
    iRelease(menu); /* owned by parent now */
    setCommandHandler_Widget(menu, menuHandler_);
    iWidget *cancel = addAction_Widget(menu, SDLK_ESCAPE, 0, "cancel");
    setId_Widget(cancel, "menu.cancel");
    setFlags_Widget(cancel, disabled_WidgetFlag, iTrue);
    return menu;
}

void openMenu_Widget(iWidget *d, iInt2 windowCoord) {
    openMenuFlags_Widget(d, windowCoord, iTrue);
}

void openMenuFlags_Widget(iWidget *d, iInt2 windowCoord, iBool postCommands) {
    const iRect rootRect        = rect_Root(d->root);
    const iInt2 rootSize        = rootRect.size;
    const iBool isPortraitPhone = (deviceType_App() == phone_AppDeviceType && isPortrait_App());
    const iBool isSlidePanel    = (flags_Widget(d) & horizontalOffset_WidgetFlag) != 0;
    if (postCommands) {
        postCommand_App("cancel"); /* dismiss any other menus */
    }
    /* Menu closes when commands are emitted, so handle any pending ones beforehand. */
    processEvents_App(postedEventsOnly_AppEventMode);
    setFlags_Widget(d, hidden_WidgetFlag, iFalse);
    setFlags_Widget(d, commandOnMouseMiss_WidgetFlag, iTrue);
    raise_Widget(d);
    setFlags_Widget(findChild_Widget(d, "menu.cancel"), disabled_WidgetFlag, iFalse);
    if (isPortraitPhone) {
        setFlags_Widget(d, arrangeWidth_WidgetFlag | resizeChildrenToWidestChild_WidgetFlag, iFalse);
        setFlags_Widget(d, resizeWidthOfChildren_WidgetFlag | drawBackgroundToBottom_WidgetFlag, iTrue);
        if (!isSlidePanel) {
            setFlags_Widget(d, borderTop_WidgetFlag, iTrue);
        }
        d->rect.size.x = rootSize.x;
    }
    /* Update item fonts. */ {
        iForEach(ObjectList, i, children_Widget(d)) {
            if (isInstance_Object(i.object, &Class_LabelWidget)) {
                iLabelWidget *label = i.object;
                const iBool isCaution = startsWith_String(text_LabelWidget(label), uiTextCaution_ColorEscape);
                if (flags_Widget(as_Widget(label)) & wrapText_WidgetFlag) {
                    continue;
                }
                if (deviceType_App() == desktop_AppDeviceType) {
                    setFont_LabelWidget(label, isCaution ? uiLabelBold_FontId : uiLabel_FontId);
                }
                else if (isPortraitPhone) {
                    if (!isSlidePanel) {
                        setFont_LabelWidget(label, isCaution ? defaultBigBold_FontId : defaultBig_FontId);
                    }
                }
                else {
                    setFont_LabelWidget(label, isCaution ? uiContentBold_FontId : uiContent_FontId);
                }
            }
        }
    }
    arrange_Widget(d);
    if (isPortraitPhone) {
        if (isSlidePanel) {
            d->rect.pos = zero_I2(); //neg_I2(bounds_Widget(parent_Widget(d)).pos);
        }
        else {
            d->rect.pos = init_I2(0, rootSize.y);
        }
    }
    else {
        d->rect.pos = windowToLocal_Widget(d, windowCoord);
    }
    /* Ensure the full menu is visible. */
    const iRect bounds       = bounds_Widget(d);
    int         leftExcess   = left_Rect(rootRect) - left_Rect(bounds);
    int         rightExcess  = right_Rect(bounds) - right_Rect(rootRect);
    int         topExcess    = top_Rect(rootRect) - top_Rect(bounds);
    int         bottomExcess = bottom_Rect(bounds) - bottom_Rect(rootRect);
#if defined (iPlatformAppleMobile)
    /* Reserve space for the system status bar. */ {
        float l, t, r, b;
        safeAreaInsets_iOS(&l, &t, &r, &b);
        topExcess    += t;
        bottomExcess += iMax(b, get_Window()->keyboardHeight);
        leftExcess   += l;
        rightExcess  += r;
    }
#endif
    if (bottomExcess > 0 && (!isPortraitPhone || !isSlidePanel)) {
        d->rect.pos.y -= bottomExcess;
    }
    if (topExcess > 0) {
        d->rect.pos.y += topExcess;
    }
    if (rightExcess > 0) {
        d->rect.pos.x -= rightExcess;
    }
    if (leftExcess > 0) {
        d->rect.pos.x += leftExcess;
    }
    postRefresh_App();
    if (postCommands) {
        postCommand_Widget(d, "menu.opened");
    }
    if (isPortraitPhone) {
        setVisualOffset_Widget(d, isSlidePanel ? width_Widget(d) : height_Widget(d), 0, 0);
        setVisualOffset_Widget(d, 0, 330, easeOut_AnimFlag | softer_AnimFlag);
    }
}

void closeMenu_Widget(iWidget *d) {
    if (d == NULL || flags_Widget(d) & hidden_WidgetFlag) {
        return; /* Already closed. */
    }
    setFlags_Widget(d, hidden_WidgetFlag, iTrue);
    setFlags_Widget(findChild_Widget(d, "menu.cancel"), disabled_WidgetFlag, iTrue);
    postRefresh_App();
    postCommand_Widget(d, "menu.closed");
    if (isPortrait_App() && deviceType_App() == phone_AppDeviceType) {
        const iBool wasDragged = iAbs(value_Anim(&d->visualOffset) - 0) > 1;
        setVisualOffset_Widget(d,
                               flags_Widget(d) & horizontalOffset_WidgetFlag ?
                                 width_Widget(d) : height_Widget(d),
                               wasDragged ? 100 : 200,
                               wasDragged ? 0 : easeIn_AnimFlag | softer_AnimFlag);
    }
}

iLabelWidget *findMenuItem_Widget(iWidget *menu, const char *command) {
    iForEach(ObjectList, i, children_Widget(menu)) {
        if (isInstance_Object(i.object, &Class_LabelWidget)) {
            iLabelWidget *menuItem = i.object;
            if (!cmp_String(command_LabelWidget(menuItem), command)) {
                return menuItem;
            }
        }
    }
    return NULL;
}

int checkContextMenu_Widget(iWidget *menu, const SDL_Event *ev) {
    if (menu && ev->type == SDL_MOUSEBUTTONDOWN && ev->button.button == SDL_BUTTON_RIGHT) {
        if (isVisible_Widget(menu)) {
            closeMenu_Widget(menu);
            return 0x1;
        }
        const iInt2 mousePos = init_I2(ev->button.x, ev->button.y);
        if (contains_Widget(menu->parent, mousePos)) {
            openMenu_Widget(menu, mousePos);
            return 0x2;
        }
    }
    return 0;
}

iLabelWidget *makeMenuButton_LabelWidget(const char *label, const iMenuItem *items, size_t n) {
    iLabelWidget *button = new_LabelWidget(label, "menu.open");
    iWidget *menu = makeMenu_Widget(as_Widget(button), items, n);
    setId_Widget(menu, "menu");
    return button;
}

/*-----------------------------------------------------------------------------------------------*/

static iBool isTabPage_Widget_(const iWidget *tabs, const iWidget *page) {
    return page && page->parent == findChild_Widget(tabs, "tabs.pages");
}

static iBool tabSwitcher_(iWidget *tabs, const char *cmd) {
    if (equal_Command(cmd, "tabs.switch")) {
        iWidget *target = pointerLabel_Command(cmd, "page");
        if (!target) {
            target = findChild_Widget(tabs, cstr_Rangecc(range_Command(cmd, "id")));
        }
        if (!target) return iFalse;
        if (flags_Widget(target) & focusable_WidgetFlag) {
            setFocus_Widget(target);
        }
        if (isTabPage_Widget_(tabs, target)) {
            showTabPage_Widget(tabs, target);
            return iTrue;
        }
        else if (hasParent_Widget(target, tabs)) {
            /* Some widget on a page. */
            while (target && !isTabPage_Widget_(tabs, target)) {
                target = target->parent;
            }
            showTabPage_Widget(tabs, target);
            return iTrue;
        }
    }
    else if (equal_Command(cmd, "tabs.next") || equal_Command(cmd, "tabs.prev")) {
        iWidget *pages = findChild_Widget(tabs, "tabs.pages");
        int tabIndex = 0;
        iConstForEach(ObjectList, i, pages->children) {
            const iWidget *child = constAs_Widget(i.object);
            if (isVisible_Widget(child)) break;
            tabIndex++;
        }
        const int dir = (equal_Command(cmd, "tabs.next") ? +1 : -1);
        /* If out of tabs, rotate to the next set of tabs if one is available. */
        if ((tabIndex == 0 && dir < 0) || (tabIndex == childCount_Widget(pages) - 1 && dir > 0)) {
            iWidget *nextTabs = findChild_Widget(otherRoot_Window(get_Window(), tabs->root)->widget,
                                                 "doctabs");
            iWidget *nextPages = findChild_Widget(nextTabs, "tabs.pages");
            tabIndex = (dir < 0 ? childCount_Widget(nextPages) - 1 : 0);
            showTabPage_Widget(nextTabs, child_Widget(nextPages, tabIndex));
            postCommand_App("keyroot.next");
        }
        else {
            showTabPage_Widget(tabs, child_Widget(pages, tabIndex + dir));
        }
        refresh_Widget(tabs);
        return iTrue;
    }
    return iFalse;
}

iWidget *makeTabs_Widget(iWidget *parent) {
    iWidget *tabs = makeVDiv_Widget();
    iWidget *buttons = addChild_Widget(tabs, iClob(new_Widget()));
    setFlags_Widget(buttons,
                    resizeWidthOfChildren_WidgetFlag | arrangeHorizontal_WidgetFlag |
                        arrangeHeight_WidgetFlag,
                    iTrue);
    setId_Widget(buttons, "tabs.buttons");
    iWidget *content = addChildFlags_Widget(tabs, iClob(makeHDiv_Widget()), expand_WidgetFlag);
    setId_Widget(content, "tabs.content");
    iWidget *pages = addChildFlags_Widget(
        content, iClob(new_Widget()), expand_WidgetFlag | resizeChildren_WidgetFlag);
    setId_Widget(pages, "tabs.pages");
    addChild_Widget(parent, iClob(tabs));
    setCommandHandler_Widget(tabs, tabSwitcher_);
    return tabs;
}

static void addTabPage_Widget_(iWidget *tabs, enum iWidgetAddPos addPos, iWidget *page,
                               const char *label, int key, int kmods) {
    iWidget *   pages   = findChild_Widget(tabs, "tabs.pages");
    const iBool isSel   = childCount_Widget(pages) == 0;
    iWidget *   buttons = findChild_Widget(tabs, "tabs.buttons");
    iWidget *   button  = addChildPos_Widget(
        buttons,
        iClob(newKeyMods_LabelWidget(label, key, kmods, format_CStr("tabs.switch page:%p", page))),
        addPos);
    setFlags_Widget(button, selected_WidgetFlag, isSel);
    setFlags_Widget(
        button, noTopFrame_WidgetFlag | commandOnClick_WidgetFlag | expand_WidgetFlag, iTrue);
    addChildPos_Widget(pages, page, addPos);
    if (tabCount_Widget(tabs) > 1) {
        setFlags_Widget(buttons, hidden_WidgetFlag, iFalse);
    }
    setFlags_Widget(page, hidden_WidgetFlag | disabled_WidgetFlag, !isSel);
}

void appendTabPage_Widget(iWidget *tabs, iWidget *page, const char *label, int key, int kmods) {
    addTabPage_Widget_(tabs, back_WidgetAddPos, page, label, key, kmods);
}

void prependTabPage_Widget(iWidget *tabs, iWidget *page, const char *label, int key, int kmods) {
    addTabPage_Widget_(tabs, front_WidgetAddPos, page, label, key, kmods);
}

void moveTabButtonToEnd_Widget(iWidget *tabButton) {
    iWidget *buttons = tabButton->parent;
    iWidget *tabs    = buttons->parent;
    removeChild_Widget(buttons, tabButton);
    addChild_Widget(buttons, iClob(tabButton));
    arrange_Widget(tabs);
}

iWidget *tabPage_Widget(iWidget *tabs, size_t index) {
    iWidget *pages = findChild_Widget(tabs, "tabs.pages");
    return child_Widget(pages, index);
}

iWidget *removeTabPage_Widget(iWidget *tabs, size_t index) {
    iWidget *buttons = findChild_Widget(tabs, "tabs.buttons");
    iWidget *pages   = findChild_Widget(tabs, "tabs.pages");
    iWidget *button  = removeChild_Widget(buttons, child_Widget(buttons, index));
    iRelease(button);
    iWidget *page = child_Widget(pages, index);
    setFlags_Widget(page, hidden_WidgetFlag | disabled_WidgetFlag, iFalse);
    removeChild_Widget(pages, page); /* `page` is now ours */
    if (tabCount_Widget(tabs) <= 1 && flags_Widget(buttons) & collapse_WidgetFlag) {
        setFlags_Widget(buttons, hidden_WidgetFlag, iTrue);
    }
    return page;
}

void resizeToLargestPage_Widget(iWidget *tabs) {
//    puts("RESIZE TO LARGEST PAGE ...");
    iWidget *pages = findChild_Widget(tabs, "tabs.pages");
    iForEach(ObjectList, i, children_Widget(pages)) {
        setMinSize_Widget(i.object, zero_I2());
//        resetSize_Widget(i.object);
    }
    arrange_Widget(tabs);
    iInt2 largest = zero_I2();
    iConstForEach(ObjectList, j, children_Widget(pages)) {
        const iWidget *page = constAs_Widget(j.object);
        largest = max_I2(largest, page->rect.size);
    }
    iForEach(ObjectList, k, children_Widget(pages)) {
        setMinSize_Widget(k.object, largest);
    }
    setFixedSize_Widget(tabs, addY_I2(largest, height_Widget(findChild_Widget(tabs, "tabs.buttons"))));
//    puts("... DONE WITH RESIZE TO LARGEST PAGE");
}

iLabelWidget *tabButtonForPage_Widget_(iWidget *tabs, const iWidget *page) {
    iWidget *buttons = findChild_Widget(tabs, "tabs.buttons");
    iForEach(ObjectList, i, buttons->children) {
        iAssert(isInstance_Object(i.object, &Class_LabelWidget));
        iAny *label = i.object;
        if (pointerLabel_Command(cstr_String(command_LabelWidget(label)), "page") == page) {
            return label;
        }
    }
    return NULL;
}

void showTabPage_Widget(iWidget *tabs, const iWidget *page) {
    if (!page) {
        return;
    }
    /* Select the corresponding button. */ {
        iWidget *buttons = findChild_Widget(tabs, "tabs.buttons");
        iForEach(ObjectList, i, buttons->children) {
            iAssert(isInstance_Object(i.object, &Class_LabelWidget));
            iAny *label = i.object;
            const iBool isSel =
                (pointerLabel_Command(cstr_String(command_LabelWidget(label)), "page") == page);
            setFlags_Widget(label, selected_WidgetFlag, isSel);
        }
    }
    /* Show/hide pages. */ {
        iWidget *pages = findChild_Widget(tabs, "tabs.pages");
        iForEach(ObjectList, i, pages->children) {
            iWidget *child = as_Widget(i.object);
            setFlags_Widget(child, hidden_WidgetFlag | disabled_WidgetFlag, child != page);
        }
    }
    /* Notify. */
    if (!isEmpty_String(id_Widget(page))) {
        postCommandf_Root(page->root, "tabs.changed id:%s", cstr_String(id_Widget(page)));
    }
}

iLabelWidget *tabPageButton_Widget(iWidget *tabs, const iAnyObject *page) {
    return tabButtonForPage_Widget_(tabs, page);
}

iBool isTabButton_Widget(const iWidget *d) {
    return d->parent && cmp_String(id_Widget(d->parent), "tabs.buttons") == 0;
}

void setTabPageLabel_Widget(iWidget *tabs, const iAnyObject *page, const iString *label) {
    iLabelWidget *button = tabButtonForPage_Widget_(tabs, page);
    setText_LabelWidget(button, label);
    arrange_Widget(tabs);
}

size_t tabPageIndex_Widget(const iWidget *tabs, const iAnyObject *page) {
    iWidget *pages = findChild_Widget(tabs, "tabs.pages");
    return childIndex_Widget(pages, page);
}

const iWidget *currentTabPage_Widget(const iWidget *tabs) {
    iWidget *pages = findChild_Widget(tabs, "tabs.pages");
    iConstForEach(ObjectList, i, pages->children) {
        if (isVisible_Widget(i.object)) {
            return constAs_Widget(i.object);
        }
    }
    return NULL;
}

size_t tabCount_Widget(const iWidget *tabs) {
    return childCount_Widget(findChild_Widget(tabs, "tabs.pages"));
}

/*-----------------------------------------------------------------------------------------------*/

static void acceptFilePath_(iWidget *dlg) {
    iInputWidget *input = findChild_Widget(dlg, "input");
    iString *path = makeAbsolute_Path(text_InputWidget(input));
    postCommandf_App("%s path:%s", cstr_String(id_Widget(dlg)), cstr_String(path));
    destroy_Widget(dlg);
    delete_String(path);
}

iBool filePathHandler_(iWidget *dlg, const char *cmd) {
    iWidget *ptr = as_Widget(pointer_Command(cmd));
    if (equal_Command(cmd, "input.ended")) {
        if (hasParent_Widget(ptr, dlg)) {
            if (arg_Command(cmd)) {
                acceptFilePath_(dlg);
            }
            else {
                destroy_Widget(dlg);
            }
            return iTrue;
        }
        return iFalse;
    }
    else if (ptr && !hasParent_Widget(ptr, dlg)) {
        /* Command from outside the dialog, so dismiss the dialog. */
        if (!equal_Command(cmd, "focus.lost")) {
            destroy_Widget(dlg);
        }
        return iFalse;
    }
    else if (equal_Command(cmd, "filepath.cancel")) {
        end_InputWidget(findChild_Widget(dlg, "input"), iFalse);
        destroy_Widget(dlg);
        return iTrue;
    }
    else if (equal_Command(cmd, "filepath.accept")) {
        acceptFilePath_(dlg);
        return iTrue;
    }
    return iFalse;
}

iWidget *makeSheet_Widget(const char *id) {
    iWidget *sheet = new_Widget();
    setId_Widget(sheet, id);
    setPadding1_Widget(sheet, 3 * gap_UI);
    setFrameColor_Widget(sheet, uiSeparator_ColorId);
    setBackgroundColor_Widget(sheet, uiBackground_ColorId);
    setFlags_Widget(sheet,
                    parentCannotResize_WidgetFlag |
                        focusRoot_WidgetFlag | mouseModal_WidgetFlag | keepOnTop_WidgetFlag |
                        arrangeVertical_WidgetFlag | arrangeSize_WidgetFlag |
                        centerHorizontal_WidgetFlag | overflowScrollable_WidgetFlag,
                    iTrue);
    return sheet;
}

static void updateSheetPanelMetrics_(iWidget *sheet) {
    iWidget *navi       = findChild_Widget(sheet, "panel.navi");
    iWidget *naviPad    = child_Widget(navi, 0);
    int      naviHeight = lineHeight_Text(defaultBig_FontId) + 4 * gap_UI;
#if defined (iPlatformAppleMobile)
    float left, right, top, bottom;
    safeAreaInsets_iOS(&left, &top, &right, &bottom);
    setPadding_Widget(sheet, left, 0, right, 0);
    navi->rect.pos = init_I2(left, top);
    iConstForEach(PtrArray, i, findChildren_Widget(sheet, "panel.toppad")) {
        iWidget *pad = *i.value;
        setFixedSize_Widget(pad, init1_I2(naviHeight));
    }
#endif
    setFixedSize_Widget(navi, init_I2(-1, naviHeight));
}

static iBool slidePanelHandler_(iWidget *d, const char *cmd) {
    if (equal_Command(cmd, "panel.open")) {
        iWidget *button = pointer_Command(cmd);
        iWidget *panel = userData_Object(button);
        openMenu_Widget(panel, innerToWindow_Widget(panel, zero_I2()));
        setFlags_Widget(panel, disabled_WidgetFlag, iFalse);
//        updateTextCStr_LabelWidget(findWidget_App("panel.back"), );
        return iTrue;
    }
    if (equal_Command(cmd, "mouse.clicked") && arg_Command(cmd) &&
        argLabel_Command(cmd, "button") == SDL_BUTTON_X1) {
        postCommand_App("panel.close");
        return iTrue;
    }
    if (equal_Command(cmd, "panel.close")) {
        iBool wasClosed = iFalse;
        iForEach(ObjectList, i, children_Widget(parent_Widget(d))) {
            iWidget *child = i.object;
            if (!cmp_String(id_Widget(child), "panel") && isVisible_Widget(child)) {
                closeMenu_Widget(child);
                setFlags_Widget(child, disabled_WidgetFlag, iTrue);
                setFocus_Widget(NULL);
                updateTextCStr_LabelWidget(findWidget_App("panel.back"), "Back");
                wasClosed = iTrue;
            }
        }
        if (!wasClosed) {
            postCommand_App("prefs.dismiss");
        }
        return iTrue;
    }
    if (equal_Command(cmd, "document.changed")) {
        postCommand_App("prefs.dismiss");
        return iFalse;
    }
    if (equal_Command(cmd, "window.resized")) {
        updateSheetPanelMetrics_(parent_Widget(d));
    }
    return iFalse;
}

static iBool isTwoColumnPage_(iWidget *d) {
    if (cmp_String(id_Widget(d), "dialogbuttons") == 0 ||
        cmp_String(id_Widget(d), "prefs.tabs") == 0) {
        return iFalse;
    }
    if (class_Widget(d) == &Class_Widget && childCount_Widget(d) == 2) {
        return class_Widget(child_Widget(d, 0)) == &Class_Widget &&
               class_Widget(child_Widget(d, 1)) == &Class_Widget;
    }
    return iFalse;
}

static iBool isOmittedPref_(const iString *id) {
    static const char *omittedPrefs[] = {
        "prefs.smoothscroll",
        "prefs.imageloadscroll",
        "prefs.retainwindow",
        "prefs.ca.file",
        "prefs.ca.path",
    };
    iForIndices(i, omittedPrefs) {
        if (cmp_String(id, omittedPrefs[i]) == 0) {
            return iTrue;
        }
    }
    return iFalse;
}

enum iPrefsElement {
    panelTitle_PrefsElement,
    heading_PrefsElement,
    toggle_PrefsElement,
    dropdown_PrefsElement,
    radioButton_PrefsElement,
    textInput_PrefsElement,
};

static iAnyObject *addPanelChild_(iWidget *panel, iAnyObject *child, int64_t flags,
                                  enum iPrefsElement elementType,
                                  enum iPrefsElement precedingElementType) {
    /* Erase redundant/unused headings. */
    if (precedingElementType == heading_PrefsElement &&
        (!child || (elementType == heading_PrefsElement || elementType == radioButton_PrefsElement))) {
        iRelease(removeChild_Widget(panel, lastChild_Widget(panel)));
        if (!cmp_String(id_Widget(constAs_Widget(lastChild_Widget(panel))), "padding")) {
            iRelease(removeChild_Widget(panel, lastChild_Widget(panel)));
        }
    }
    if (child) {
        /* Insert padding between different element types. */
        if (precedingElementType != panelTitle_PrefsElement) {
            if (elementType == heading_PrefsElement ||
                (elementType == toggle_PrefsElement &&
                 precedingElementType != toggle_PrefsElement &&
                 precedingElementType != heading_PrefsElement) ||
                (elementType == dropdown_PrefsElement &&
                 precedingElementType != dropdown_PrefsElement &&
                 precedingElementType != heading_PrefsElement) ||
                (elementType == textInput_PrefsElement &&
                 precedingElementType != textInput_PrefsElement &&
                 precedingElementType != heading_PrefsElement)) {
                addChild_Widget(panel, iClob(makePadding_Widget(lineHeight_Text(defaultBig_FontId))));
            }
        }
        if ((elementType == toggle_PrefsElement && precedingElementType != toggle_PrefsElement) ||
            (elementType == textInput_PrefsElement && precedingElementType != textInput_PrefsElement)) {
            flags |= borderTop_WidgetFlag;
        }
        return addChildFlags_Widget(panel, child, flags);
    }
    return NULL;
}

static void stripTrailingColon_(iLabelWidget *label) {
    const iString *text = text_LabelWidget(label);
    if (endsWith_String(text, ":")) {
        iString *mod = copy_String(text);
        removeEnd_String(mod, 1);
        updateText_LabelWidget(label, mod);
        delete_String(mod);
    }
}

static iLabelWidget *makePanelButton_(const char *text, const char *command) {
    iLabelWidget *btn = new_LabelWidget(text, command);
    setFlags_Widget(as_Widget(btn),
                    borderBottom_WidgetFlag | alignLeft_WidgetFlag |
                    frameless_WidgetFlag | extraPadding_WidgetFlag,
                    iTrue);
    checkIcon_LabelWidget(btn);
    setFont_LabelWidget(btn, defaultBig_FontId);
    setTextColor_LabelWidget(btn, uiTextStrong_ColorId);
    setBackgroundColor_Widget(as_Widget(btn), uiBackgroundSidebar_ColorId);
    return btn;
}

static iWidget *makeValuePadding_(iWidget *value) {
    iInputWidget *input = isInstance_Object(value, &Class_InputWidget) ? (iInputWidget *) value : NULL;
    if (input) {
        setFont_InputWidget(input, defaultBig_FontId);
        setContentPadding_InputWidget(input, 3 * gap_UI, 3 * gap_UI);
    }
    iWidget *pad = new_Widget();
    setBackgroundColor_Widget(pad, uiBackgroundSidebar_ColorId);
    setPadding_Widget(pad, 0, 1 * gap_UI, 0, 1 * gap_UI);
    addChild_Widget(pad, iClob(value));
    setFlags_Widget(pad,
                    borderBottom_WidgetFlag |
                    arrangeVertical_WidgetFlag |
                    resizeToParentWidth_WidgetFlag |
                    resizeWidthOfChildren_WidgetFlag |
                    arrangeHeight_WidgetFlag,
                    iTrue);
    return pad;
}

static iWidget *makeValuePaddingWithHeading_(iLabelWidget *heading, iWidget *value) {
    iWidget *div = new_Widget();
    setFlags_Widget(div,
                    borderBottom_WidgetFlag | arrangeHeight_WidgetFlag |
                    resizeWidthOfChildren_WidgetFlag |
                    arrangeHorizontal_WidgetFlag, iTrue);
    setBackgroundColor_Widget(div, uiBackgroundSidebar_ColorId);
    setPadding_Widget(div, gap_UI, gap_UI, 4 * gap_UI, gap_UI);
    addChildFlags_Widget(div, iClob(heading), 0);
    //setFixedSize_Widget(as_Widget(heading), init_I2(-1, height_Widget(value)));
    setFont_LabelWidget(heading, defaultBig_FontId);
    setTextColor_LabelWidget(heading, uiTextStrong_ColorId);
    if (isInstance_Object(value, &Class_InputWidget)) {
        addChildFlags_Widget(div, iClob(value), expand_WidgetFlag);
    }
    else {
        addChildFlags_Widget(div, iClob(new_Widget()), expand_WidgetFlag);
        addChild_Widget(div, iClob(value));
    }
    return div;
}

static iWidget *addChildPanel_(iWidget *sheet, iLabelWidget *panelButton,
                               const iString *titleText) {
    iWidget *owner = new_Widget();
    setId_Widget(owner, "panel");
    setUserData_Object(panelButton, owner);
    setBackgroundColor_Widget(owner, uiBackground_ColorId);
    setId_Widget(addChild_Widget(owner, iClob(makePadding_Widget(0))), "panel.toppad");
    if (titleText) {
        iLabelWidget *title =
            addChildFlags_Widget(owner,
                                 iClob(new_LabelWidget(cstr_String(titleText), NULL)),
                                 alignLeft_WidgetFlag | frameless_WidgetFlag);
        setFont_LabelWidget(title, uiLabelLargeBold_FontId);
        setTextColor_LabelWidget(title, uiHeading_ColorId);
    }
    addChildFlags_Widget(sheet,
                         iClob(owner),
                         focusRoot_WidgetFlag | hidden_WidgetFlag | disabled_WidgetFlag |
                             arrangeVertical_WidgetFlag | resizeWidthOfChildren_WidgetFlag |
                             arrangeHeight_WidgetFlag | overflowScrollable_WidgetFlag |
                             horizontalOffset_WidgetFlag | commandOnClick_WidgetFlag);
    return owner;
}

void finalizeSheet_Widget(iWidget *sheet) {
    /* The sheet contents are completely rearranged and restyled on a phone.
       We'll set up a linear fullscreen arrangement of the widgets. Sheets are already
       scrollable so they can be taller than the display. In hindsight, it may have been
       easier to create phone versions of each dialog, but at least this works with any
       future changes to the UI (..."works"). At least this way it is possible to enforce
       a consistent styling. */
    if (deviceType_App() == phone_AppDeviceType && parent_Widget(sheet) == root_Widget(sheet)) {
        if (~flags_Widget(sheet) & keepOnTop_WidgetFlag) {
            /* Already finalized. */
            arrange_Widget(sheet);
            postRefresh_App();
            return;
        }
        /* Modify the top sheet to act as a fullscreen background. */
        setPadding1_Widget(sheet, 0);
        setBackgroundColor_Widget(sheet, uiBackground_ColorId);
        setFlags_Widget(sheet,
                        keepOnTop_WidgetFlag |
                        parentCannotResize_WidgetFlag |
                        arrangeSize_WidgetFlag |
                        centerHorizontal_WidgetFlag |
                        arrangeVertical_WidgetFlag |
                        arrangeHorizontal_WidgetFlag |
                        overflowScrollable_WidgetFlag,
                        iFalse);
        setFlags_Widget(sheet,
                        commandOnClick_WidgetFlag |
                        frameless_WidgetFlag |
                        resizeWidthOfChildren_WidgetFlag,
                        iTrue);
        iPtrArray *   contents         = collect_PtrArray(new_PtrArray()); /* two-column pages */
        iPtrArray *   panelButtons     = collect_PtrArray(new_PtrArray());
        iWidget *     prefsTabs        = findChild_Widget(sheet, "prefs.tabs");
        iWidget *     dialogHeading    = (prefsTabs ? NULL : child_Widget(sheet, 0));
        const iBool   isPrefs          = (prefsTabs != NULL);
        const int64_t panelButtonFlags = borderBottom_WidgetFlag | alignLeft_WidgetFlag |
                                         frameless_WidgetFlag | extraPadding_WidgetFlag;
        iWidget *topPanel = new_Widget();
        setId_Widget(topPanel, "panel.top");
        addChild_Widget(topPanel, iClob(makePadding_Widget(lineHeight_Text(defaultBig_FontId))));
        if (prefsTabs) {
            iRelease(removeChild_Widget(sheet, child_Widget(sheet, 0))); /* heading */
            iRelease(removeChild_Widget(sheet, findChild_Widget(sheet, "dialogbuttons")));
            /* Pull out the pages and make them panels. */
            iWidget *pages = findChild_Widget(prefsTabs, "tabs.pages");
            size_t pageCount = tabCount_Widget(prefsTabs);
            for (size_t i = 0; i < pageCount; i++) {
                iString *text = copy_String(text_LabelWidget(tabPageButton_Widget(prefsTabs, tabPage_Widget(prefsTabs, 0))));
                iWidget *page = removeTabPage_Widget(prefsTabs, 0);
                iWidget *pageContent = child_Widget(page, 1); /* surrounded by padding widgets */
                pushBack_PtrArray(contents, ref_Object(pageContent));
                iLabelWidget *panelButton;
                pushBack_PtrArray(panelButtons,
                                  addChildFlags_Widget(topPanel,
                                                       iClob(panelButton = makePanelButton_(
                                                             i == 1 ? "${heading.prefs.userinterface}" : cstr_String(text),
                                                             "panel.open")),
                                                       (i == 0 ? borderTop_WidgetFlag : 0) |
                                                       chevron_WidgetFlag));
                const iChar icons[] = {
                    0x02699, /* gear */
                    0x1f4f1, /* mobile phone */
                    0x1f3a8, /* palette */
                    0x1f523,
                    0x1f5a7, /* computer network */
                };
                setIcon_LabelWidget(panelButton, icons[i]);
//                setFont_LabelWidget(panelButton, defaultBig_FontId);
//                setBackgroundColor_Widget(as_Widget(panelButton), uiBackgroundSidebar_ColorId);
                iRelease(page);
                delete_String(text);
            }
            destroy_Widget(prefsTabs);
        }
        iForEach(ObjectList, i, children_Widget(sheet)) {
            iWidget *child = i.object;
            if (isTwoColumnPage_(child)) {
                pushBack_PtrArray(contents, removeChild_Widget(sheet, child));
            }
            else {
                removeChild_Widget(sheet, child);
                addChild_Widget(topPanel, child);
                iRelease(child);
            }
        }
        const iBool useSlidePanels = (size_PtrArray(contents) == size_PtrArray(panelButtons));
        addChildFlags_Widget(sheet, iClob(topPanel),
                             arrangeVertical_WidgetFlag |
                             resizeWidthOfChildren_WidgetFlag | arrangeHeight_WidgetFlag |
                             overflowScrollable_WidgetFlag |
                             commandOnClick_WidgetFlag);
        setCommandHandler_Widget(topPanel, slidePanelHandler_);
        iForEach(PtrArray, j, contents) {
            iWidget *owner = topPanel;
            if (useSlidePanels) {
                /* Create a new child panel. */
                iLabelWidget *button = at_PtrArray(panelButtons, index_PtrArrayIterator(&j));
                owner = addChildPanel_(sheet, button,
                                       collect_String(upper_String(text_LabelWidget(button))));
            }
            iWidget *pageContent = j.ptr;
            iWidget *headings = child_Widget(pageContent, 0);
            iWidget *values   = child_Widget(pageContent, 1);
            enum iPrefsElement prevElement = panelTitle_PrefsElement;
            /* Identify the types of controls in the dialog and restyle/organize them. */
            while (!isEmpty_ObjectList(children_Widget(headings))) {
                iWidget *heading = child_Widget(headings, 0);
                iWidget *value   = child_Widget(values, 0);
                removeChild_Widget(headings, heading);
                removeChild_Widget(values, value);
                /* Can we ignore these widgets? */
                if (isOmittedPref_(id_Widget(value)) ||
                    (class_Widget(heading) == &Class_Widget &&
                     class_Widget(value) == &Class_Widget) /* just padding */) {
                    iRelease(heading);
                    iRelease(value);
                    continue;
                }
                enum iPrefsElement element = toggle_PrefsElement;
                iLabelWidget *headingLabel = NULL;
                iLabelWidget *valueLabel = NULL;
                iInputWidget *valueInput = NULL;
                const iBool isMenuButton = findChild_Widget(value, "menu") != NULL;
                if (isInstance_Object(heading, &Class_LabelWidget)) {
                    headingLabel = (iLabelWidget *) heading;
                    stripTrailingColon_(headingLabel);
                }
                if (isInstance_Object(value, &Class_LabelWidget)) {
                    valueLabel = (iLabelWidget *) value;
                    setFont_LabelWidget(valueLabel, defaultBig_FontId);
                }
                if (isInstance_Object(value, &Class_InputWidget)) {
                    valueInput = (iInputWidget *) value;
                    setFlags_Widget(value, borderBottom_WidgetFlag, iFalse);
                    element = textInput_PrefsElement;
                }
                if (childCount_Widget(value) >= 2) {
                    if (isInstance_Object(child_Widget(value, 0), &Class_InputWidget)) {
                        element = textInput_PrefsElement;
                        setPadding_Widget(value, 0, 0, gap_UI, 0);
                        valueInput = child_Widget(value, 0);
                    }
                }
                if (valueInput) {
                    setFont_InputWidget(valueInput, defaultBig_FontId);
                    setContentPadding_InputWidget(valueInput, 3 * gap_UI, 0);
                }
                /* Toggles have the button on the right. */
                if (valueLabel && cmp_String(command_LabelWidget(valueLabel), "toggle") == 0) {
                    element = toggle_PrefsElement;
                    addPanelChild_(owner,
                                   iClob(makeValuePaddingWithHeading_(headingLabel, value)),
                                   0,
                                   element,
                                   prevElement);
                }
                else if (valueLabel && isEmpty_String(text_LabelWidget(valueLabel))) {
                    element = heading_PrefsElement;
                    iRelease(value);
                    addPanelChild_(owner, iClob(heading), 0, element, prevElement);
                    setFont_LabelWidget(headingLabel, uiLabel_FontId);
                }
                else if (isMenuButton) {
                    element = dropdown_PrefsElement;
                    setFlags_Widget(value,
                                    alignRight_WidgetFlag | noBackground_WidgetFlag |
                                    frameless_WidgetFlag, iTrue);
                    setFlags_Widget(value, alignLeft_WidgetFlag, iFalse);
                    iWidget *pad = addPanelChild_(owner, iClob(makeValuePaddingWithHeading_(headingLabel, value)), 0,
                                                  element, prevElement);
                    pad->padding[2] = gap_UI;
                }
                else if (valueInput) {
                    addPanelChild_(owner, iClob(makeValuePaddingWithHeading_(headingLabel, value)), 0,
                                       element, prevElement);
                }
                else {
                    if (childCount_Widget(value) >= 2) {
                        element = radioButton_PrefsElement;
                        /* Always padding before radio buttons. */
                        addChild_Widget(owner, iClob(makePadding_Widget(lineHeight_Text(defaultBig_FontId))));
                    }
                    addChildFlags_Widget(owner, iClob(heading), borderBottom_WidgetFlag);
                    if (headingLabel) {
                        setTextColor_LabelWidget(headingLabel, uiSubheading_ColorId);
                        setText_LabelWidget(headingLabel,
                                            collect_String(upper_String(text_LabelWidget(headingLabel))));
                    }
                    addPanelChild_(owner, iClob(value), 0, element, prevElement);
                    /* Radio buttons expand to fill the space. */
                    if (element == radioButton_PrefsElement) {
                        setBackgroundColor_Widget(value, uiBackgroundSidebar_ColorId);
                        setPadding_Widget(value, 4 * gap_UI, 2 * gap_UI, 4 * gap_UI, 2 * gap_UI);
                        setFlags_Widget(value,
                                        borderBottom_WidgetFlag |
                                        resizeToParentWidth_WidgetFlag |
                                        resizeWidthOfChildren_WidgetFlag,
                                        iTrue);
                        iForEach(ObjectList, sub, children_Widget(value)) {
                            if (isInstance_Object(sub.object, &Class_LabelWidget)) {
                                iLabelWidget *opt = sub.object;
                                setFont_LabelWidget(opt, defaultMedium_FontId);
                                setFlags_Widget(as_Widget(opt), noBackground_WidgetFlag, iTrue);
                            }
                        }
                    }
                }
                prevElement = element;
            }
            addPanelChild_(owner, NULL, 0, 0, prevElement);
            destroy_Widget(pageContent);
            setFlags_Widget(owner, drawBackgroundToBottom_WidgetFlag, iTrue);
        }
        destroyPending_Root(sheet->root);
        /* Additional elements for preferences. */
        if (isPrefs) {
            addChild_Widget(topPanel, iClob(makePadding_Widget(lineHeight_Text(defaultBig_FontId))));
            addChildFlags_Widget(topPanel,
                                 iClob(makePanelButton_(info_Icon " ${menu.help}", "!open url:about:help")),
                                 borderTop_WidgetFlag);
            iLabelWidget *aboutButton = addChildFlags_Widget(topPanel,
                                 iClob(makePanelButton_(planet_Icon " ${menu.about}", "panel.open")),
                                 chevron_WidgetFlag);
            /* The About panel. */ {
                iWidget *panel = addChildPanel_(sheet, aboutButton, NULL);
                iString *msg = collectNew_String();
                setCStr_String(msg, "Lagrange " LAGRANGE_APP_VERSION);
#if defined (iPlatformAppleMobile)
                appendCStr_String(msg, " (" LAGRANGE_IOS_VERSION ")");
#endif
                addChild_Widget(panel, iClob(new_LabelWidget(cstr_String(msg), NULL)));
                addChildFlags_Widget(panel,
                                     iClob(makePanelButton_(globe_Icon " By @jk@skyjake.fi",
                                                            "!open url:https://skyjake.fi/@jk")),
                                     borderTop_WidgetFlag);
                addChildFlags_Widget(panel,
                                     iClob(makePanelButton_(clock_Icon " ${menu.releasenotes}",
                                                            "!open url:about:version")),
                                     0);
                addChildFlags_Widget(panel,
                                     iClob(makePanelButton_(info_Icon " ${menu.aboutpages}",
                                                            "!open url:about:about")),
                                     0);
                addChildFlags_Widget(panel,
                                     iClob(makePanelButton_(bug_Icon " ${menu.debug}",
                                                            "!open url:about:debug")),
                                     0);
            }
        }
        else {
            setFlags_Widget(topPanel, overflowScrollable_WidgetFlag, iTrue);
            /* Update heading style. */
            setFont_LabelWidget((iLabelWidget *) dialogHeading, uiLabelLargeBold_FontId);
            setFlags_Widget(dialogHeading, alignLeft_WidgetFlag, iTrue);
        }
        if (findChild_Widget(sheet, "valueinput.prompt")) {
            iWidget *prompt = findChild_Widget(sheet, "valueinput.prompt");
            setFlags_Widget(prompt, alignLeft_WidgetFlag, iTrue);
            iInputWidget *input = findChild_Widget(sheet, "input");
            removeChild_Widget(parent_Widget(input), input);
            addChild_Widget(topPanel, iClob(makeValuePadding_(as_Widget(input))));
        }
        /* Top padding for each panel, to account for the overlaid navbar. */ {
            setId_Widget(addChildPos_Widget(topPanel,
                                            iClob(makePadding_Widget(0)), front_WidgetAddPos),
                         "panel.toppad");
        }
        /* Navbar. */ {
            iWidget *navi = new_Widget();
            setId_Widget(navi, "panel.navi");
            setBackgroundColor_Widget(navi, uiBackground_ColorId);
            addChild_Widget(navi, iClob(makePadding_Widget(0)));
            iLabelWidget *back = addChildFlags_Widget(navi,
                                                      iClob(new_LabelWidget(leftAngle_Icon " ${panel.back}", "panel.close")),
                                                      noBackground_WidgetFlag | frameless_WidgetFlag |
                                                      alignLeft_WidgetFlag | extraPadding_WidgetFlag);
            checkIcon_LabelWidget(back);
            setId_Widget(as_Widget(back), "panel.back");
            setFont_LabelWidget(back, defaultBig_FontId);
            if (!isPrefs) {
                /* Pick up the dialog buttons for the navbar. */
                iWidget *buttons = findChild_Widget(sheet, "dialogbuttons");
                iLabelWidget *cancel = findMenuItem_Widget(buttons, "cancel");
//                if (!cancel) {
//                    cancel = findMenuItem_Widget(buttons, "translation.cancel");
//                }
                if (cancel) {
                    updateText_LabelWidget(back, text_LabelWidget(cancel));
                    setCommand_LabelWidget(back, command_LabelWidget(cancel));
                }
                iLabelWidget *def = (iLabelWidget *) lastChild_Widget(buttons);
                if (def && !cancel) {
                    updateText_LabelWidget(back, text_LabelWidget(def));
                    setCommand_LabelWidget(back, command_LabelWidget(def));
                    setFlags_Widget(as_Widget(back), alignLeft_WidgetFlag, iFalse);
                    setFlags_Widget(as_Widget(back), alignRight_WidgetFlag, iTrue);
                    setIcon_LabelWidget(back, 0);
                    setFont_LabelWidget(back, defaultBigBold_FontId);
                }
                else if (def != cancel) {
                    removeChild_Widget(buttons, def);
                    setFont_LabelWidget(def, defaultBigBold_FontId);
                    setFlags_Widget(as_Widget(def),
                                    frameless_WidgetFlag | extraPadding_WidgetFlag |
                                    noBackground_WidgetFlag, iTrue);
                    addChildFlags_Widget(as_Widget(back), iClob(def), moveToParentRightEdge_WidgetFlag);
                    updateSize_LabelWidget(def);
                }
                /* Action buttons are added in the bottom as extra buttons. */ {
                    iBool isFirstAction = iTrue;
                    iForEach(ObjectList, i, children_Widget(buttons)) {
                        if (isInstance_Object(i.object, &Class_LabelWidget) &&
                            i.object != cancel && i.object != def) {
                            iLabelWidget *item = i.object;
                            setBackgroundColor_Widget(i.object, uiBackgroundSidebar_ColorId);
                            setFont_LabelWidget(item, defaultBig_FontId);
                            removeChild_Widget(buttons, item);
                            addChildFlags_Widget(topPanel, iClob(item), panelButtonFlags |
                                                 (isFirstAction ? borderTop_WidgetFlag : 0));
                            updateSize_LabelWidget(item);
                            isFirstAction = iFalse;
                        }
                    }
                }
                iRelease(removeChild_Widget(parent_Widget(buttons), buttons));
                /* Styling for remaining elements. */
                iForEach(ObjectList, i, children_Widget(topPanel)) {
                    if (isInstance_Object(i.object, &Class_LabelWidget) &&
                        isEmpty_String(command_LabelWidget(i.object)) &&
                        isEmpty_String(id_Widget(i.object))) {
                        setFlags_Widget(i.object, alignLeft_WidgetFlag, iTrue);
                        if (font_LabelWidget(i.object) == uiLabel_FontId) {
                            setFont_LabelWidget(i.object, uiContent_FontId);
                        }
                    }
                }
            }
            addChildFlags_Widget(sheet, iClob(navi),
                                 drawBackgroundToVerticalSafeArea_WidgetFlag |
                                 arrangeHeight_WidgetFlag | resizeWidthOfChildren_WidgetFlag |
                                 resizeToParentWidth_WidgetFlag | arrangeVertical_WidgetFlag);
        }
        updateSheetPanelMetrics_(sheet);
        iAssert(sheet->parent);
        arrange_Widget(sheet->parent);
        postCommand_App("widget.overflow"); /* with the correct dimensions */
//        printTree_Widget(sheet);
    }
    else {
        arrange_Widget(sheet);
    }
    postRefresh_App();
}

void makeFilePath_Widget(iWidget *      parent,
                         const iString *initialPath,
                         const char *   title,
                         const char *   acceptLabel,
                         const char *   command) {
    setFocus_Widget(NULL);
//    processEvents_App(postedEventsOnly_AppEventMode);
    iWidget *dlg = makeSheet_Widget(command);
    setCommandHandler_Widget(dlg, filePathHandler_);
    addChild_Widget(parent, iClob(dlg));
    addChildFlags_Widget(dlg, iClob(new_LabelWidget(title, NULL)), frameless_WidgetFlag);
    iInputWidget *input = addChild_Widget(dlg, iClob(new_InputWidget(0)));
    if (initialPath) {
        setText_InputWidget(input, collect_String(makeRelative_Path(initialPath)));
    }
    setId_Widget(as_Widget(input), "input");
    as_Widget(input)->rect.size.x = dlg->rect.size.x;
    addChild_Widget(dlg, iClob(makePadding_Widget(gap_UI)));
    iWidget *div = new_Widget(); {
        setFlags_Widget(div, arrangeHorizontal_WidgetFlag | arrangeSize_WidgetFlag, iTrue);
        addChild_Widget(div, iClob(newKeyMods_LabelWidget("${cancel}", SDLK_ESCAPE, 0, "filepath.cancel")));
        addChild_Widget(div, iClob(newKeyMods_LabelWidget(acceptLabel, SDLK_RETURN, 0, "filepath.accept")));
    }
    addChild_Widget(dlg, iClob(div));
    finalizeSheet_Widget(dlg);
    setFocus_Widget(as_Widget(input));
}

static void acceptValueInput_(iWidget *dlg) {
    const iInputWidget *input = findChild_Widget(dlg, "input");
    if (!isEmpty_String(id_Widget(dlg))) {
        const iString *val = text_InputWidget(input);
        postCommandf_App("%s arg:%d value:%s",
                         cstr_String(id_Widget(dlg)),
                         toInt_String(val),
                         cstr_String(val));
    }
}

static void updateValueInputWidth_(iWidget *dlg) {
    const iRect safeRoot = safeRect_Root(dlg->root);
    const iInt2 rootSize = safeRoot.size;
    iWidget *   title    = findChild_Widget(dlg, "valueinput.title");
    iWidget *   prompt   = findChild_Widget(dlg, "valueinput.prompt");
    if (deviceType_App() == phone_AppDeviceType) {
        dlg->rect.size.x = rootSize.x;
    }
    else {
        dlg->rect.size.x = iMaxi(iMaxi(rootSize.x / 2, title->rect.size.x), prompt->rect.size.x);
    }
}

iBool valueInputHandler_(iWidget *dlg, const char *cmd) {
    iWidget *ptr = as_Widget(pointer_Command(cmd));
    if (equal_Command(cmd, "window.resized")) {
        if (isVisible_Widget(dlg)) {
            updateValueInputWidth_(dlg);
            arrange_Widget(dlg);
        }
        return iFalse;
    }
    if (equal_Command(cmd, "input.ended")) {
        if (argLabel_Command(cmd, "enter") && hasParent_Widget(ptr, dlg)) {
            if (arg_Command(cmd)) {
                acceptValueInput_(dlg);
            }
            else {
                postCommandf_App("valueinput.cancelled id:%s", cstr_String(id_Widget(dlg)));
                setId_Widget(dlg, ""); /* no further commands to emit */
            }
            destroy_Widget(dlg);
            return iTrue;
        }
        return iFalse;
    }
    else if (equal_Command(cmd, "cancel")) {
        postCommandf_App("valueinput.cancelled id:%s", cstr_String(id_Widget(dlg)));
        setId_Widget(dlg, ""); /* no further commands to emit */
        destroy_Widget(dlg);
        return iTrue;
    }
    else if (equal_Command(cmd, "valueinput.accept")) {
        acceptValueInput_(dlg);
        destroy_Widget(dlg);
        return iTrue;
    }
    return iFalse;
}

iWidget *makeDialogButtons_Widget(const iMenuItem *actions, size_t numActions) {
    iWidget *div = new_Widget();
    setId_Widget(div, "dialogbuttons");
    setFlags_Widget(div,
                    arrangeHorizontal_WidgetFlag | arrangeHeight_WidgetFlag |
                        resizeToParentWidth_WidgetFlag |
                        resizeWidthOfChildren_WidgetFlag,
                    iTrue);
    /* If there is no separator, align everything to the right. */
    iBool haveSep = iFalse;
    for (size_t i = 0; i < numActions; i++) {
        if (!iCmpStr(actions[i].label, "---")) {
            haveSep = iTrue;
            break;
        }
    }
    if (!haveSep) {
        addChildFlags_Widget(div, iClob(new_Widget()), expand_WidgetFlag);
    }
    int fonts[2] = { uiLabel_FontId, uiLabelBold_FontId };
    if (deviceType_App() == phone_AppDeviceType) {
        fonts[0] = defaultMedium_FontId;
        fonts[1] = defaultMediumBold_FontId;
    }
    for (size_t i = 0; i < numActions; i++) {
        const char *label     = actions[i].label;
        const char *cmd       = actions[i].command;
        int         key       = actions[i].key;
        int         kmods     = actions[i].kmods;
        const iBool isDefault = (i == numActions - 1);
        if (*label == '*' || *label == '&') {
            continue; /* Special value selection items for a Question dialog. */
        }
        if (!iCmpStr(label, "---")) {
            /* Separator.*/
            addChildFlags_Widget(div, iClob(new_Widget()), expand_WidgetFlag);
            continue;
        }
        if (!iCmpStr(label, "${cancel}") && !cmd) {
            cmd = "cancel";
            key = SDLK_ESCAPE;
            kmods = 0;
        }
        if (isDefault) {
            if (!key) {
                key = SDLK_RETURN;
                kmods = 0;
            }
            if (label == NULL) {
                label = format_CStr(uiTextAction_ColorEscape "%s", cstr_Lang("dlg.default"));
            }
        }
        iLabelWidget *button =
            addChild_Widget(div, iClob(newKeyMods_LabelWidget(label, key, kmods, cmd)));
        setFlags_Widget(as_Widget(button), alignLeft_WidgetFlag | drawKey_WidgetFlag, isDefault);
        setFont_LabelWidget(button, isDefault ? fonts[1] : fonts[0]);
    }
    return div;
}

iWidget *makeValueInput_Widget(iWidget *parent, const iString *initialValue, const char *title,
                               const char *prompt, const char *acceptLabel, const char *command) {
    if (parent) {
        setFocus_Widget(NULL);
    }
    iWidget *dlg = makeSheet_Widget(command);
    setCommandHandler_Widget(dlg, valueInputHandler_);
    if (parent) {
        addChild_Widget(parent, iClob(dlg));
    }
    setId_Widget(
        addChildFlags_Widget(dlg, iClob(new_LabelWidget(title, NULL)), frameless_WidgetFlag),
        "valueinput.title");
    setId_Widget(
        addChildFlags_Widget(dlg, iClob(new_LabelWidget(prompt, NULL)), frameless_WidgetFlag),
        "valueinput.prompt");
    iInputWidget *input = addChildFlags_Widget(dlg, iClob(new_InputWidget(0)),
                                               resizeToParentWidth_WidgetFlag);
    setContentPadding_InputWidget(input, 0.5f * gap_UI, 0.5f * gap_UI);
    if (deviceType_App() == phone_AppDeviceType) {
        setFont_InputWidget(input, defaultBig_FontId);
        setBackgroundColor_Widget(dlg, uiBackgroundSidebar_ColorId);
        setContentPadding_InputWidget(input, gap_UI, gap_UI);
    }
    if (initialValue) {
        setText_InputWidget(input, initialValue);
    }
    setId_Widget(as_Widget(input), "input");
    updateValueInputWidth_(dlg);
    addChild_Widget(dlg, iClob(makePadding_Widget(gap_UI)));
    addChild_Widget(
        dlg,
        iClob(makeDialogButtons_Widget(
            (iMenuItem[]){ { "${cancel}", 0, 0, NULL }, { acceptLabel, 0, 0, "valueinput.accept" } },
            2)));
    finalizeSheet_Widget(dlg);
    if (parent) {
        setFocus_Widget(as_Widget(input));
    }
    return dlg;
}

void updateValueInput_Widget(iWidget *d, const char *title, const char *prompt) {
    setTextCStr_LabelWidget(findChild_Widget(d, "valueinput.title"), title);
    setTextCStr_LabelWidget(findChild_Widget(d, "valueinput.prompt"), prompt);
    updateValueInputWidth_(d);
}

static iBool messageHandler_(iWidget *msg, const char *cmd) {
    /* Almost any command dismisses the sheet. */
    /* TODO: Use a "notification" prefix (like `) to ignore all types of commands line this? */
    if (!(equal_Command(cmd, "media.updated") ||
          equal_Command(cmd, "media.player.update") ||
          equal_Command(cmd, "bookmarks.request.finished") ||
          equal_Command(cmd, "document.autoreload") ||
          equal_Command(cmd, "document.reload") ||
          equal_Command(cmd, "document.request.updated") ||
          equal_Command(cmd, "scrollbar.fade") ||
          equal_Command(cmd, "widget.overflow") ||
          startsWith_CStr(cmd, "window."))) {
        destroy_Widget(msg);
    }
    return iFalse;
}

iWidget *makeSimpleMessage_Widget(const char *title, const char *msg) {
    return makeMessage_Widget(title,
                              msg,
                              (iMenuItem[]){ { "${dlg.message.ok}", 0, 0, "message.ok" } },
                              1);
}

iWidget *makeMessage_Widget(const char *title, const char *msg, const iMenuItem *items,
                            size_t numItems) {
    iWidget *dlg = makeQuestion_Widget(title, msg, items, numItems);
    addAction_Widget(dlg, SDLK_ESCAPE, 0, "message.ok");
    addAction_Widget(dlg, SDLK_SPACE, 0, "message.ok");
    return dlg;
}

iWidget *makeQuestion_Widget(const char *title, const char *msg,
                             const iMenuItem *items, size_t numItems) {
    processEvents_App(postedEventsOnly_AppEventMode);
    iWidget *dlg = makeSheet_Widget("");
    setCommandHandler_Widget(dlg, messageHandler_);
    addChildFlags_Widget(dlg, iClob(new_LabelWidget(title, NULL)), frameless_WidgetFlag);
    addChildFlags_Widget(dlg, iClob(new_LabelWidget(msg, NULL)), frameless_WidgetFlag);
    /* Check for value selections. */
    for (size_t i = 0; i < numItems; i++) {
        const iMenuItem *item = &items[i];
        const char first = item->label[0];
        if (first == '*' || first == '&') {
            addChildFlags_Widget(dlg,
                                 iClob(newKeyMods_LabelWidget(item->label + 1,
                                                              item->key,
                                                              item->kmods,
                                                              item->command)),
                                 resizeToParentWidth_WidgetFlag |
                                 (first == '&' ? selected_WidgetFlag : 0));
        }
    }
    addChild_Widget(dlg, iClob(makePadding_Widget(gap_UI)));
    addChild_Widget(dlg, iClob(makeDialogButtons_Widget(items, numItems)));
    addChild_Widget(dlg->root->widget, iClob(dlg));
    arrange_Widget(dlg); /* BUG: This extra arrange shouldn't be needed but the dialog won't
                            be arranged correctly unless it's here. */
    finalizeSheet_Widget(dlg);
    return dlg;
}

void setToggle_Widget(iWidget *d, iBool active) {
    if (d) {
        setFlags_Widget(d, selected_WidgetFlag, active);
        iLabelWidget *label = (iLabelWidget *) d;
        if (!cmp_String(text_LabelWidget(label), cstr_Lang("toggle.yes")) ||
            !cmp_String(text_LabelWidget(label), cstr_Lang("toggle.no"))) {
            updateText_LabelWidget(
                (iLabelWidget *) d,
                collectNewCStr_String(isSelected_Widget(d) ? "${toggle.yes}" : "${toggle.no}"));
        }
        else {
            refresh_Widget(d);
        }
    }
}

static iBool toggleHandler_(iWidget *d, const char *cmd) {
    if (equal_Command(cmd, "toggle") && pointer_Command(cmd) == d) {
        setToggle_Widget(d, (flags_Widget(d) & selected_WidgetFlag) == 0);
        postCommand_Widget(d,
                           format_CStr("%s.changed arg:%d",
                                       cstr_String(id_Widget(d)),
                                       isSelected_Widget(d) ? 1 : 0));
        return iTrue;
    }
    else if (equal_Command(cmd, "lang.changed")) {
        /* TODO: Measure labels again. */
    }
    return iFalse;
}

iWidget *makeToggle_Widget(const char *id) {
    iWidget *toggle = as_Widget(new_LabelWidget("${toggle.yes}", "toggle")); /* "YES" for sizing */
    setId_Widget(toggle, id);
    /* TODO: Measure both labels and use the larger of the two. */
    updateTextCStr_LabelWidget((iLabelWidget *) toggle, "${toggle.no}"); /* actual initial value */
    setFlags_Widget(toggle, fixedWidth_WidgetFlag, iTrue);
    setCommandHandler_Widget(toggle, toggleHandler_);
    return toggle;
}

static void appendFramelessTabPage_(iWidget *tabs, iWidget *page, const char *title, int shortcut,
                                    int kmods) {
    appendTabPage_Widget(tabs, page, title, shortcut, kmods);
    setFlags_Widget(
        (iWidget *) back_ObjectList(children_Widget(findChild_Widget(tabs, "tabs.buttons"))),
        frameless_WidgetFlag | noBackground_WidgetFlag,
        iTrue);
}

static iWidget *makeTwoColumnWidget_(iWidget **headings, iWidget **values) {
    iWidget *page = new_Widget();
    setFlags_Widget(page, arrangeHorizontal_WidgetFlag | arrangeSize_WidgetFlag, iTrue);
    *headings = addChildFlags_Widget(
        page, iClob(new_Widget()), arrangeVertical_WidgetFlag | arrangeSize_WidgetFlag);
    *values = addChildFlags_Widget(
        page, iClob(new_Widget()), arrangeVertical_WidgetFlag | arrangeSize_WidgetFlag);
    return page;
}

static iWidget *appendTwoColumnPage_(iWidget *tabs, const char *title, int shortcut, iWidget **headings,
                                     iWidget **values) {
    /* TODO: Use `makeTwoColumnWidget_()`, see above. */
    iWidget *page = new_Widget();
    setFlags_Widget(page, arrangeVertical_WidgetFlag | arrangeSize_WidgetFlag, iTrue);
    addChildFlags_Widget(page, iClob(new_Widget()), expand_WidgetFlag);
    setPadding_Widget(page, 0, gap_UI, 0, gap_UI);
    iWidget *columns = new_Widget();
    addChildFlags_Widget(page, iClob(columns), arrangeHorizontal_WidgetFlag | arrangeSize_WidgetFlag);
    *headings = addChildFlags_Widget(
        columns, iClob(new_Widget()), arrangeVertical_WidgetFlag | arrangeSize_WidgetFlag);
    *values = addChildFlags_Widget(
        columns, iClob(new_Widget()), arrangeVertical_WidgetFlag | arrangeSize_WidgetFlag);
    addChildFlags_Widget(page, iClob(new_Widget()), expand_WidgetFlag);
    appendFramelessTabPage_(tabs, iClob(page), title, shortcut, shortcut ? KMOD_PRIMARY : 0);
    return page;
}

static void makeTwoColumnHeading_(const char *title, iWidget *headings, iWidget *values) {
    addChildFlags_Widget(headings,
                         iClob(makeHeading_Widget(format_CStr(uiHeading_ColorEscape "%s", title))),
                         ignoreForParentWidth_WidgetFlag);
    addChild_Widget(values, iClob(makeHeading_Widget("")));
}

static void expandInputFieldWidth_(iInputWidget *input) {
    if (!input) return;
    iWidget *page = as_Widget(input)->parent->parent->parent->parent; /* tabs > page > values > input */
    as_Widget(input)->rect.size.x =
        right_Rect(bounds_Widget(page)) - left_Rect(bounds_Widget(constAs_Widget(input)));
}

static void addRadioButton_(iWidget *parent, const char *id, const char *label, const char *cmd) {
    setId_Widget(
        addChildFlags_Widget(parent, iClob(new_LabelWidget(label, cmd)), radio_WidgetFlag),
        id);
}

static void addFontButtons_(iWidget *parent, const char *id) {
    const struct {
        const char *   name;
        enum iTextFont cfgId;
    } fonts[] = { { "Nunito", nunito_TextFont },
                  { "Source Sans 3", sourceSans3_TextFont },
                  { "Fira Sans", firaSans_TextFont },
                  { "---", -1 },
                  { "Literata", literata_TextFont },
                  { "Tinos", tinos_TextFont },
                  { "---", -1 },
                  { "Iosevka", iosevka_TextFont } };
    iArray *items = new_Array(sizeof(iMenuItem));
    iForIndices(i, fonts) {
        pushBack_Array(items,
                       &(iMenuItem){ fonts[i].name,
                                     0,
                                     0,
                                     fonts[i].cfgId >= 0
                                         ? format_CStr("!%s.set arg:%d", id, fonts[i].cfgId)
                                         : NULL });
    }
    iLabelWidget *button = makeMenuButton_LabelWidget("Source Sans 3", data_Array(items), size_Array(items));
    setBackgroundColor_Widget(findChild_Widget(as_Widget(button), "menu"), uiBackgroundMenu_ColorId);
    setId_Widget(as_Widget(button), format_CStr("prefs.%s", id));
    addChildFlags_Widget(parent, iClob(button), alignLeft_WidgetFlag);
    delete_Array(items);
}

#if 0
static int cmp_MenuItem_(const void *e1, const void *e2) {
    const iMenuItem *a = e1, *b = e2;
    return iCmpStr(a->label, b->label);
}
#endif

void updatePreferencesLayout_Widget(iWidget *prefs) {
    if (!prefs || deviceType_App() == phone_AppDeviceType) {
        return;
    }
    /* Doing manual layout here because the widget arranging logic isn't sophisticated enough. */
    /* TODO: Make the arranging more sophisticated to automate this. */
    static const char *inputIds[] = {
        "prefs.searchurl",
        "prefs.downloads",
        "prefs.ca.file",
        "prefs.ca.path",
        "prefs.proxy.gemini",
        "prefs.proxy.gopher",
        "prefs.proxy.http"
    };
    iWidget *tabs = findChild_Widget(prefs, "prefs.tabs");
    /* Input fields expand to the right edge. */
    /* TODO: Add an arrangement flag for this. */
    iForIndices(i, inputIds) {
        iInputWidget *input = findChild_Widget(tabs, inputIds[i]);
        if (input) {
            as_Widget(input)->rect.size.x = 0;
        }
    }
    iWidget *bindings = findChild_Widget(prefs, "bindings");
    if (bindings) {
        bindings->rect.size.x = 0;
    }
    resizeToLargestPage_Widget(tabs);
    arrange_Widget(prefs);
    iForIndices(i, inputIds) {
        expandInputFieldWidth_(findChild_Widget(tabs, inputIds[i]));
    }
}

static void addDialogInputWithHeading_(iWidget *headings, iWidget *values, const char *labelText,
                                       const char *inputId, iInputWidget *input) {
    iLabelWidget *head = addChild_Widget(headings, iClob(makeHeading_Widget(labelText)));
#if defined (iPlatformMobile)
    /* On mobile, inputs have 2 gaps of extra padding. */
    setFixedSize_Widget(as_Widget(head), init_I2(-1, height_Widget(input)));
    setPadding_Widget(as_Widget(head), 0, gap_UI, 0, 0);
#endif
    setId_Widget(addChild_Widget(values, input), inputId);
}

iInputWidget *addTwoColumnDialogInputField_Widget(iWidget *headings, iWidget *values,
                                                  const char *labelText, const char *inputId,
                                                  iInputWidget *input) {
    addDialogInputWithHeading_(headings, values, labelText, inputId, input);
    return input;
}

static void addPrefsInputWithHeading_(iWidget *headings, iWidget *values,
                                      const char *id, iInputWidget *input) {
    addDialogInputWithHeading_(headings, values, format_CStr("${%s}", id), id, input);
}

iWidget *makePreferences_Widget(void) {
    iWidget *dlg = makeSheet_Widget("prefs");
    addChildFlags_Widget(dlg,
                         iClob(new_LabelWidget(uiHeading_ColorEscape "${heading.prefs}", NULL)),
                         frameless_WidgetFlag);
    iWidget *tabs = makeTabs_Widget(dlg);
    setBackgroundColor_Widget(findChild_Widget(tabs, "tabs.buttons"), uiBackgroundSidebar_ColorId);
    setId_Widget(tabs, "prefs.tabs");
    iWidget *headings, *values;
    const int bigGap = lineHeight_Text(uiLabel_FontId) * 3 / 4;
    /* General preferences. */ {
        appendTwoColumnPage_(tabs, "${heading.prefs.general}", '1', &headings, &values);
#if defined (LAGRANGE_ENABLE_DOWNLOAD_EDIT)
        addChild_Widget(headings, iClob(makeHeading_Widget("${prefs.downloads}")));
        setId_Widget(addChild_Widget(values, iClob(new_InputWidget(0))), "prefs.downloads");
#endif
        addPrefsInputWithHeading_(headings, values, "prefs.searchurl", iClob(new_InputWidget(0)));
        addChild_Widget(headings, iClob(makePadding_Widget(bigGap)));
        addChild_Widget(values, iClob(makePadding_Widget(bigGap)));
        addChild_Widget(headings, iClob(makeHeading_Widget("${prefs.collapsepreonload}")));
        addChild_Widget(values, iClob(makeToggle_Widget("prefs.collapsepreonload")));
        addChild_Widget(headings, iClob(makeHeading_Widget("${prefs.plaintext.wrap}")));
        addChild_Widget(values, iClob(makeToggle_Widget("prefs.plaintext.wrap")));
        addChild_Widget(headings, iClob(makeHeading_Widget("${prefs.centershort}")));
        addChild_Widget(values, iClob(makeToggle_Widget("prefs.centershort")));
        addChild_Widget(headings, iClob(makeHeading_Widget("${prefs.hoverlink}")));
        addChild_Widget(values, iClob(makeToggle_Widget("prefs.hoverlink")));
        addChild_Widget(headings, iClob(makeHeading_Widget("${prefs.archive.openindex}")));
        addChild_Widget(values, iClob(makeToggle_Widget("prefs.archive.openindex")));
        addChild_Widget(headings, iClob(makeHeading_Widget("${prefs.pinsplit}")));
        iWidget *pinSplit = new_Widget();
        /* Split mode document pinning. */ {
            addRadioButton_(pinSplit, "prefs.pinsplit.0", "${prefs.pinsplit.none}", "pinsplit.set arg:0");
            addRadioButton_(pinSplit, "prefs.pinsplit.1", "${prefs.pinsplit.left}", "pinsplit.set arg:1");
            addRadioButton_(pinSplit, "prefs.pinsplit.2", "${prefs.pinsplit.right}", "pinsplit.set arg:2");
        }
        addChildFlags_Widget(values, iClob(pinSplit), arrangeHorizontal_WidgetFlag | arrangeSize_WidgetFlag);
        addChild_Widget(headings, iClob(makePadding_Widget(bigGap)));
        addChild_Widget(values, iClob(makePadding_Widget(bigGap)));
        /* UI languages. */ {
            iArray *uiLangs = collectNew_Array(sizeof(iMenuItem));
            const iMenuItem langItems[] = {
                { "${lang.de} - de", 0, 0, "uilang id:de" },
                { "${lang.en} - en", 0, 0, "uilang id:en" },
                { "${lang.es} - es", 0, 0, "uilang id:es" },
                { "${lang.fi} - fi", 0, 0, "uilang id:fi" },
                { "${lang.fr} - fr", 0, 0, "uilang id:fr" },
<<<<<<< HEAD
=======
                { "${lang.ia} - ia", 0, 0, "uilang id:ia" },
>>>>>>> 5cfc3d6b
                { "${lang.ie} - ie", 0, 0, "uilang id:ie" },
                { "${lang.ru} - ru", 0, 0, "uilang id:ru" },
                { "${lang.sr} - sr", 0, 0, "uilang id:sr" },
                { "${lang.tok} - tok", 0, 0, "uilang id:tok" },
                { "${lang.zh.hans} - zh", 0, 0, "uilang id:zh_Hans" },
                { "${lang.zh.hant} - zh", 0, 0, "uilang id:zh_Hant" },
            };
            pushBackN_Array(uiLangs, langItems, iElemCount(langItems));
            //sort_Array(uiLangs, cmp_MenuItem_);
            /* TODO: Add an arrange flag for resizing parent to widest child. */
            int widest = 0;
            size_t widestPos = iInvalidPos;
            iConstForEach(Array, i, uiLangs) {
                const int width =
                    advance_Text(uiLabel_FontId,
                                 translateCStr_Lang(((const iMenuItem *) i.value)->label))
                        .x;
                if (widestPos == iInvalidPos || width > widest) {
                    widest = width;
                    widestPos = index_ArrayConstIterator(&i);
                }
            }
            addChild_Widget(headings, iClob(makeHeading_Widget("${prefs.uilang}")));
            setId_Widget(addChildFlags_Widget(values,
                                              iClob(makeMenuButton_LabelWidget(
                                                  value_Array(uiLangs, widestPos, iMenuItem).label,
                                                  data_Array(uiLangs),
                                                  size_Array(uiLangs))),
                                              alignLeft_WidgetFlag),
                         "prefs.uilang");
        }
    }
    /* User Interface. */ {
        appendTwoColumnPage_(tabs, "${heading.prefs.interface}", '2', &headings, &values);
#if defined (iPlatformApple) || defined (iPlatformMSys)
        addChild_Widget(headings, iClob(makeHeading_Widget("${prefs.ostheme}")));
        addChild_Widget(values, iClob(makeToggle_Widget("prefs.ostheme")));
#endif
        addChild_Widget(headings, iClob(makeHeading_Widget("${prefs.theme}")));
        iWidget *themes = new_Widget();
        /* Themes. */ {
            setId_Widget(addChild_Widget(themes, iClob(new_LabelWidget("${prefs.theme.black}", "theme.set arg:0"))), "prefs.theme.0");
            setId_Widget(addChild_Widget(themes, iClob(new_LabelWidget("${prefs.theme.dark}", "theme.set arg:1"))), "prefs.theme.1");
            setId_Widget(addChild_Widget(themes, iClob(new_LabelWidget("${prefs.theme.light}", "theme.set arg:2"))), "prefs.theme.2");
            setId_Widget(addChild_Widget(themes, iClob(new_LabelWidget("${prefs.theme.white}", "theme.set arg:3"))), "prefs.theme.3");
        }
        addChildFlags_Widget(values, iClob(themes), arrangeHorizontal_WidgetFlag | arrangeSize_WidgetFlag);
        /* Accents. */
        iWidget *accent = new_Widget(); {
            setId_Widget(addChild_Widget(accent, iClob(new_LabelWidget("${prefs.accent.teal}", "accent.set arg:0"))), "prefs.accent.0");
            setId_Widget(addChild_Widget(accent, iClob(new_LabelWidget("${prefs.accent.orange}", "accent.set arg:1"))), "prefs.accent.1");
        }
        addChild_Widget(headings, iClob(makeHeading_Widget("${prefs.accent}")));
        addChildFlags_Widget(values, iClob(accent), arrangeHorizontal_WidgetFlag | arrangeSize_WidgetFlag);
#if defined (LAGRANGE_ENABLE_CUSTOM_FRAME)
        addChild_Widget(headings, iClob(makeHeading_Widget("${prefs.customframe}")));
        addChild_Widget(values, iClob(makeToggle_Widget("prefs.customframe")));
#endif
        makeTwoColumnHeading_("${heading.prefs.scrolling}", headings, values);
        addChild_Widget(headings, iClob(makeHeading_Widget("${prefs.smoothscroll}")));
        addChild_Widget(values, iClob(makeToggle_Widget("prefs.smoothscroll")));
        addChild_Widget(headings, iClob(makeHeading_Widget("${prefs.imageloadscroll}")));
        addChild_Widget(values, iClob(makeToggle_Widget("prefs.imageloadscroll")));
        if (deviceType_App() == phone_AppDeviceType) {
            addChild_Widget(headings, iClob(makeHeading_Widget("${prefs.hidetoolbarscroll}")));
            addChild_Widget(values, iClob(makeToggle_Widget("prefs.hidetoolbarscroll")));
        }
        makeTwoColumnHeading_("${heading.prefs.sizing}", headings, values);
        addPrefsInputWithHeading_(headings, values, "prefs.uiscale", iClob(new_InputWidget(8)));
        if (deviceType_App() == desktop_AppDeviceType) {
            addChild_Widget(headings, iClob(makeHeading_Widget("${prefs.retainwindow}")));
            addChild_Widget(values, iClob(makeToggle_Widget("prefs.retainwindow")));
        }
    }
    /* Colors. */ {
        appendTwoColumnPage_(tabs, "${heading.prefs.colors}", '3', &headings, &values);
        makeTwoColumnHeading_("${heading.prefs.pagecontent}", headings, values);
        for (int i = 0; i < 2; ++i) {
            const iBool isDark = (i == 0);
            const char *mode = isDark ? "dark" : "light";
            const iMenuItem themes[] = {
                { "${prefs.doctheme.name.colorfuldark}", 0, 0, format_CStr("doctheme.%s.set arg:%d", mode, colorfulDark_GmDocumentTheme) },
                { "${prefs.doctheme.name.colorfullight}", 0, 0, format_CStr("doctheme.%s.set arg:%d", mode, colorfulLight_GmDocumentTheme) },
                { "${prefs.doctheme.name.black}", 0, 0, format_CStr("doctheme.%s.set arg:%d", mode, black_GmDocumentTheme) },
                { "${prefs.doctheme.name.gray}", 0, 0, format_CStr("doctheme.%s.set arg:%d", mode, gray_GmDocumentTheme) },
                { "${prefs.doctheme.name.white}", 0, 0, format_CStr("doctheme.%s.set arg:%d", mode, white_GmDocumentTheme) },
                { "${prefs.doctheme.name.sepia}", 0, 0, format_CStr("doctheme.%s.set arg:%d", mode, sepia_GmDocumentTheme) },
                { "${prefs.doctheme.name.highcontrast}", 0, 0, format_CStr("doctheme.%s.set arg:%d", mode, highContrast_GmDocumentTheme) },
            };
            addChild_Widget(headings, iClob(makeHeading_Widget(isDark ? "${prefs.doctheme.dark}" : "${prefs.doctheme.light}")));
            iLabelWidget *button =
                makeMenuButton_LabelWidget(themes[1].label, themes, iElemCount(themes));
//            setFrameColor_Widget(findChild_Widget(as_Widget(button), "menu"),
//                                 uiBackgroundSelected_ColorId);
            setBackgroundColor_Widget(findChild_Widget(as_Widget(button), "menu"), uiBackgroundMenu_ColorId);
            setId_Widget(addChildFlags_Widget(values, iClob(button), alignLeft_WidgetFlag),
                         format_CStr("prefs.doctheme.%s", mode));
        }
        addChild_Widget(headings, iClob(makeHeading_Widget("${prefs.saturation}")));
        iWidget *sats = new_Widget();
        /* Saturation levels. */ {
            addRadioButton_(sats, "prefs.saturation.3", "100 %", "saturation.set arg:100");
            addRadioButton_(sats, "prefs.saturation.2", "66 %", "saturation.set arg:66");
            addRadioButton_(sats, "prefs.saturation.1", "33 %", "saturation.set arg:33");
            addRadioButton_(sats, "prefs.saturation.0", "0 %", "saturation.set arg:0");
        }
        addChildFlags_Widget(values, iClob(sats), arrangeHorizontal_WidgetFlag | arrangeSize_WidgetFlag);
    }
    /* Layout. */ {
        setId_Widget(appendTwoColumnPage_(tabs, "${heading.prefs.style}", '4', &headings, &values), "prefs.page.style");
        makeTwoColumnHeading_("${heading.prefs.fonts}", headings, values);
        /* Fonts. */ {
            addChild_Widget(headings, iClob(makeHeading_Widget("${prefs.headingfont}")));
            addFontButtons_(values, "headingfont");
            addChild_Widget(headings, iClob(makeHeading_Widget("${prefs.font}")));
            addFontButtons_(values, "font");
            addChild_Widget(headings, iClob(makeHeading_Widget("${prefs.mono}")));
            iWidget *mono = new_Widget(); {
                iWidget *tog;
                setTextCStr_LabelWidget(
                    addChild_Widget(mono, tog = iClob(makeToggle_Widget("prefs.mono.gemini"))),
                    "${prefs.mono.gemini}");
                setFlags_Widget(tog, fixedWidth_WidgetFlag, iFalse);
                updateSize_LabelWidget((iLabelWidget *) tog);
                setTextCStr_LabelWidget(
                    addChild_Widget(mono, tog = iClob(makeToggle_Widget("prefs.mono.gopher"))),
                    "${prefs.mono.gopher}");
                setFlags_Widget(tog, fixedWidth_WidgetFlag, iFalse);
                updateSize_LabelWidget((iLabelWidget *) tog);
            }
            addChildFlags_Widget(values, iClob(mono), arrangeHorizontal_WidgetFlag | arrangeSize_WidgetFlag);
            addChild_Widget(headings, iClob(makeHeading_Widget("${prefs.boldlink}")));
            iWidget *boldLink = new_Widget(); {
                /* TODO: Add a utility function for this type of toggles? (also for above) */
                iWidget *tog;
                setTextCStr_LabelWidget(
                    addChild_Widget(boldLink, tog = iClob(makeToggle_Widget("prefs.boldlink.dark"))),
                    "${prefs.boldlink.dark}");
                setFlags_Widget(tog, fixedWidth_WidgetFlag, iFalse);
                updateSize_LabelWidget((iLabelWidget *) tog);
                setTextCStr_LabelWidget(
                    addChild_Widget(boldLink, tog = iClob(makeToggle_Widget("prefs.boldlink.light"))),
                    "${prefs.boldlink.light}");
                setFlags_Widget(tog, fixedWidth_WidgetFlag, iFalse);
                updateSize_LabelWidget((iLabelWidget *) tog);
            }
            addChildFlags_Widget(values, iClob(boldLink), arrangeHorizontal_WidgetFlag | arrangeSize_WidgetFlag);
        }
        makeTwoColumnHeading_("${heading.prefs.paragraph}", headings, values);
        addChild_Widget(headings, iClob(makeHeading_Widget("${prefs.linewidth}")));
        iWidget *widths = new_Widget();
        /* Line widths. */ {
            addRadioButton_(widths, "prefs.linewidth.30", "\u20132", "linewidth.set arg:30");
            addRadioButton_(widths, "prefs.linewidth.34", "\u20131", "linewidth.set arg:34");
            addRadioButton_(widths, "prefs.linewidth.38", "${prefs.linewidth.normal}", "linewidth.set arg:38");
            addRadioButton_(widths, "prefs.linewidth.43", "+1", "linewidth.set arg:43");
            addRadioButton_(widths, "prefs.linewidth.48", "+2", "linewidth.set arg:48");
            addRadioButton_(widths, "prefs.linewidth.1000", "${prefs.linewidth.fill}", "linewidth.set arg:1000");
        }
        addChildFlags_Widget(values, iClob(widths), arrangeHorizontal_WidgetFlag | arrangeSize_WidgetFlag);
        addChild_Widget(headings, iClob(makeHeading_Widget("${prefs.quoteicon}")));
        iWidget *quote = new_Widget(); {
            addRadioButton_(quote, "prefs.quoteicon.1", "${prefs.quoteicon.icon}", "quoteicon.set arg:1");
            addRadioButton_(quote, "prefs.quoteicon.0", "${prefs.quoteicon.line}", "quoteicon.set arg:0");
        }
        addChildFlags_Widget(values, iClob(quote), arrangeHorizontal_WidgetFlag | arrangeSize_WidgetFlag);
        addChild_Widget(headings, iClob(makeHeading_Widget("${prefs.biglede}")));
        addChild_Widget(values, iClob(makeToggle_Widget("prefs.biglede")));
//        makeTwoColumnHeading_("${heading.prefs.widelayout}", headings, values);
        addChild_Widget(headings, iClob(makePadding_Widget(bigGap)));
        addChild_Widget(values, iClob(makePadding_Widget(bigGap)));
        addChild_Widget(headings, iClob(makeHeading_Widget("${prefs.sideicon}")));
        addChild_Widget(values, iClob(makeToggle_Widget("prefs.sideicon")));
    }
    /* Network. */ {
        appendTwoColumnPage_(tabs, "${heading.prefs.network}", '5', &headings, &values);
        addChild_Widget(headings, iClob(makeHeading_Widget("${prefs.decodeurls}")));
        addChild_Widget(values, iClob(makeToggle_Widget("prefs.decodeurls")));
        /* Cache size. */ {
            iInputWidget *cache = new_InputWidget(4);
            setSelectAllOnFocus_InputWidget(cache, iTrue);
            addPrefsInputWithHeading_(headings, values, "prefs.cachesize", iClob(cache));
            iWidget *unit =
                addChildFlags_Widget(as_Widget(cache),
                                     iClob(new_LabelWidget("${mb}", NULL)),
                                     frameless_WidgetFlag | moveToParentRightEdge_WidgetFlag |
                                     resizeToParentHeight_WidgetFlag);
            setContentPadding_InputWidget(cache, 0, width_Widget(unit) - 4 * gap_UI);
        }
        makeTwoColumnHeading_("${heading.prefs.certs}", headings, values);
        addPrefsInputWithHeading_(headings, values, "prefs.ca.file", iClob(new_InputWidget(0)));
        addPrefsInputWithHeading_(headings, values, "prefs.ca.path", iClob(new_InputWidget(0)));
        makeTwoColumnHeading_("${heading.prefs.proxies}", headings, values);
        addPrefsInputWithHeading_(headings, values, "prefs.proxy.gemini", iClob(new_InputWidget(0)));
        addPrefsInputWithHeading_(headings, values, "prefs.proxy.gopher", iClob(new_InputWidget(0)));
        addPrefsInputWithHeading_(headings, values, "prefs.proxy.http", iClob(new_InputWidget(0)));
    }
    /* Keybindings. */
    if (deviceType_App() == desktop_AppDeviceType) {
        iBindingsWidget *bind = new_BindingsWidget();
        appendFramelessTabPage_(tabs, iClob(bind), "${heading.prefs.keys}", '6', KMOD_PRIMARY);
    }
    addChild_Widget(dlg, iClob(makePadding_Widget(gap_UI)));
    updatePreferencesLayout_Widget(dlg);
    addChild_Widget(dlg,
                    iClob(makeDialogButtons_Widget(
                        (iMenuItem[]){ { "${dismiss}", SDLK_ESCAPE, 0, "prefs.dismiss" } }, 1)));
    addChild_Widget(dlg->root->widget, iClob(dlg));
    finalizeSheet_Widget(dlg);
//    printTree_Widget(dlg);
    return dlg;
}

iWidget *makeBookmarkEditor_Widget(void) {
    iWidget *dlg = makeSheet_Widget("bmed");
    setId_Widget(addChildFlags_Widget(
                     dlg,
                     iClob(new_LabelWidget(uiHeading_ColorEscape "${heading.bookmark.edit}", NULL)),
                     frameless_WidgetFlag),
                 "bmed.heading");
    iWidget *headings, *values;
    addChild_Widget(dlg, iClob(makeTwoColumnWidget_(&headings, &values)));
    iInputWidget *inputs[4];
    addDialogInputWithHeading_(headings, values, "${dlg.bookmark.title}", "bmed.title", iClob(inputs[0] = new_InputWidget(0)));
    addDialogInputWithHeading_(headings, values, "${dlg.bookmark.url}",   "bmed.url",   iClob(inputs[1] = new_InputWidget(0)));
    setUrlContent_InputWidget(inputs[1], iTrue);
    addDialogInputWithHeading_(headings, values, "${dlg.bookmark.tags}",  "bmed.tags",  iClob(inputs[2] = new_InputWidget(0)));
    addDialogInputWithHeading_(headings, values, "${dlg.bookmark.icon}",  "bmed.icon",  iClob(inputs[3] = new_InputWidget(1)));
    /* Buttons for special tags. */
    addChild_Widget(dlg, iClob(makePadding_Widget(gap_UI)));
    addChild_Widget(dlg, iClob(makeTwoColumnWidget_(&headings, &values)));
    makeTwoColumnHeading_("SPECIAL TAGS", headings, values);
    addChild_Widget(headings, iClob(makeHeading_Widget("${bookmark.tag.home}")));
    addChild_Widget(values, iClob(makeToggle_Widget("bmed.tag.home")));
    addChild_Widget(headings, iClob(makeHeading_Widget("${bookmark.tag.remote}")));
    addChild_Widget(values, iClob(makeToggle_Widget("bmed.tag.remote")));
    addChild_Widget(headings, iClob(makeHeading_Widget("${bookmark.tag.linksplit}")));
    addChild_Widget(values, iClob(makeToggle_Widget("bmed.tag.linksplit")));
    arrange_Widget(dlg);
    for (int i = 0; i < 3; ++i) {
        as_Widget(inputs[i])->rect.size.x = 100 * gap_UI - headings->rect.size.x;
    }
    addChild_Widget(dlg, iClob(makePadding_Widget(gap_UI)));
    addChild_Widget(
        dlg,
        iClob(makeDialogButtons_Widget((iMenuItem[]){ { "${cancel}", 0, 0, NULL },
                                                { uiTextCaution_ColorEscape "${dlg.bookmark.save}",
                                                  SDLK_RETURN,
                                                  KMOD_PRIMARY,
                                                  "bmed.accept" } },
                                 2)));
    addChild_Widget(get_Root()->widget, iClob(dlg));
    finalizeSheet_Widget(dlg);
    return dlg;
}

static void enableSidebars_(void) {
    setFlags_Widget(findWidget_App("sidebar"), disabled_WidgetFlag, iFalse);
    setFlags_Widget(findWidget_App("sidebar2"), disabled_WidgetFlag, iFalse);
}

static iBool handleBookmarkCreationCommands_SidebarWidget_(iWidget *editor, const char *cmd) {
    if (equal_Command(cmd, "bmed.accept") || equal_Command(cmd, "cancel")) {
        if (equal_Command(cmd, "bmed.accept")) {
            const iString *title = text_InputWidget(findChild_Widget(editor, "bmed.title"));
            const iString *url   = text_InputWidget(findChild_Widget(editor, "bmed.url"));
            const iString *tags  = text_InputWidget(findChild_Widget(editor, "bmed.tags"));
            const iString *icon  = collect_String(trimmed_String(text_InputWidget(findChild_Widget(editor, "bmed.icon"))));
            const uint32_t id    = add_Bookmarks(bookmarks_App(), url, title, tags, first_String(icon));
            iBookmark *    bm    = get_Bookmarks(bookmarks_App(), id);
            if (!isEmpty_String(icon)) {
                addTagIfMissing_Bookmark(bm, userIcon_BookmarkTag);
            }
            if (isSelected_Widget(findChild_Widget(editor, "bmed.tag.home"))) {
                addTag_Bookmark(bm, homepage_BookmarkTag);
            }
            if (isSelected_Widget(findChild_Widget(editor, "bmed.tag.remote"))) {
                addTag_Bookmark(bm, remoteSource_BookmarkTag);
            }
            if (isSelected_Widget(findChild_Widget(editor, "bmed.tag.linksplit"))) {
                addTag_Bookmark(bm, linkSplit_BookmarkTag);
            }
            postCommand_App("bookmarks.changed");
        }
        destroy_Widget(editor);
        /* Sidebars are disabled when a dialog is opened. */
        enableSidebars_();
        return iTrue;
    }
    return iFalse;
}

iWidget *makeBookmarkCreation_Widget(const iString *url, const iString *title, iChar icon) {
    iWidget *dlg = makeBookmarkEditor_Widget();
    setId_Widget(dlg, "bmed.create");
    setTextCStr_LabelWidget(findChild_Widget(dlg, "bmed.heading"),
                            uiHeading_ColorEscape "${heading.bookmark.add}");
    iUrl parts;
    init_Url(&parts, url);
    setTextCStr_InputWidget(findChild_Widget(dlg, "bmed.title"),
                            title ? cstr_String(title) : cstr_Rangecc(parts.host));
    setText_InputWidget(findChild_Widget(dlg, "bmed.url"), url);
    setId_Widget(
        addChildFlags_Widget(
            dlg,
            iClob(new_LabelWidget(cstrCollect_String(newUnicodeN_String(&icon, 1)), NULL)),
            collapse_WidgetFlag | hidden_WidgetFlag | disabled_WidgetFlag),
        "bmed.icon");
    setCommandHandler_Widget(dlg, handleBookmarkCreationCommands_SidebarWidget_);
    return dlg;
}


static iBool handleFeedSettingCommands_(iWidget *dlg, const char *cmd) {
    if (equal_Command(cmd, "cancel")) {
        destroy_Widget(dlg);
        /* Sidebars are disabled when a dialog is opened. */
        enableSidebars_();
        return iTrue;
    }
    if (equal_Command(cmd, "feedcfg.accept")) {
        iString *feedTitle =
            collect_String(copy_String(text_InputWidget(findChild_Widget(dlg, "feedcfg.title"))));
        trim_String(feedTitle);
        if (isEmpty_String(feedTitle)) {
            return iTrue;
        }
        int id = argLabel_Command(cmd, "bmid");
        const iBool headings = isSelected_Widget(findChild_Widget(dlg, "feedcfg.type.headings"));
        const iString *tags = collectNewFormat_String("subscribed%s", headings ? " headings" : "");
        if (!id) {
            const size_t numSubs = numSubscribed_Feeds();
            const iString *url   = url_DocumentWidget(document_App());
            add_Bookmarks(bookmarks_App(),
                          url,
                          feedTitle,
                          tags,
                          siteIcon_GmDocument(document_DocumentWidget(document_App())));
            if (numSubs == 0) {
                /* Auto-refresh after first addition. */
                postCommand_App("feeds.refresh");
            }
        }
        else {
            iBookmark *bm = get_Bookmarks(bookmarks_App(), id);
            if (bm) {
                set_String(&bm->title, feedTitle);
                set_String(&bm->tags, tags);
            }
        }
        postCommand_App("bookmarks.changed");
        destroy_Widget(dlg);
        /* Sidebars are disabled when a dialog is opened. */
        enableSidebars_();
        return iTrue;
    }
    return iFalse;
}

iWidget *makeFeedSettings_Widget(uint32_t bookmarkId) {
    iWidget *dlg = makeSheet_Widget("feedcfg");
    setId_Widget(addChildFlags_Widget(
                     dlg,
                     iClob(new_LabelWidget(bookmarkId ? uiHeading_ColorEscape "${heading.feedcfg}"
                                                      : uiHeading_ColorEscape "${heading.subscribe}",
                                           NULL)),
                     frameless_WidgetFlag),
                 "feedcfg.heading");
    iWidget *headings, *values;
    addChild_Widget(dlg, iClob(makeTwoColumnWidget_(&headings, &values)));
    iInputWidget *input = new_InputWidget(0);
    addDialogInputWithHeading_(headings, values, "${dlg.feed.title}", "feedcfg.title", iClob(input));
    addChild_Widget(headings, iClob(makeHeading_Widget("${dlg.feed.entrytype}")));
    iWidget *types = new_Widget(); {
        addRadioButton_(types, "feedcfg.type.gemini", "${dlg.feed.type.gemini}", "feedcfg.type arg:0");
        addRadioButton_(types, "feedcfg.type.headings", "${dlg.feed.type.headings}", "feedcfg.type arg:1");
    }
    addChildFlags_Widget(values, iClob(types), arrangeHorizontal_WidgetFlag | arrangeSize_WidgetFlag);
    iWidget *buttons =
        addChild_Widget(dlg,
                        iClob(makeDialogButtons_Widget(
                            (iMenuItem[]){ { "${cancel}", 0, 0, NULL },
                                           { bookmarkId ? uiTextCaution_ColorEscape "${dlg.feed.save}"
                                                        : uiTextCaution_ColorEscape "${dlg.feed.sub}",
                                             SDLK_RETURN,
                                             KMOD_PRIMARY,
                                             format_CStr("feedcfg.accept bmid:%d", bookmarkId) } },
                            2)));
    setId_Widget(child_Widget(buttons, childCount_Widget(buttons) - 1), "feedcfg.save");
    arrange_Widget(dlg);
    as_Widget(input)->rect.size.x = 100 * gap_UI - headings->rect.size.x;
    addChild_Widget(get_Root()->widget, iClob(dlg));
    finalizeSheet_Widget(dlg);
    /* Initialize. */ {
        const iBookmark *bm  = bookmarkId ? get_Bookmarks(bookmarks_App(), bookmarkId) : NULL;
        setText_InputWidget(findChild_Widget(dlg, "feedcfg.title"),
                            bm ? &bm->title : feedTitle_DocumentWidget(document_App()));
        setFlags_Widget(findChild_Widget(dlg,
                                         hasTag_Bookmark(bm, headings_BookmarkTag) ? "feedcfg.type.headings"
                                                                         : "feedcfg.type.gemini"),
                        selected_WidgetFlag,
                        iTrue);
        setCommandHandler_Widget(dlg, handleFeedSettingCommands_);
    }
    return dlg;
}

iWidget *makeIdentityCreation_Widget(void) {
    iWidget *dlg = makeSheet_Widget("ident");
    setId_Widget(addChildFlags_Widget(
                     dlg,
                     iClob(new_LabelWidget(uiHeading_ColorEscape "${heading.newident}", NULL)),
                     frameless_WidgetFlag),
                 "ident.heading");
    iWidget *page = new_Widget();
    addChildFlags_Widget(
        dlg, iClob(new_LabelWidget("${dlg.newident.rsa.selfsign}", NULL)), frameless_WidgetFlag);
    /* TODO: Use makeTwoColumnWidget_? */
    addChild_Widget(dlg, iClob(page));
    setFlags_Widget(page, arrangeHorizontal_WidgetFlag | arrangeSize_WidgetFlag, iTrue);
    iWidget *headings = addChildFlags_Widget(
        page, iClob(new_Widget()), arrangeVertical_WidgetFlag | arrangeSize_WidgetFlag);
    iWidget *values = addChildFlags_Widget(
        page, iClob(new_Widget()), arrangeVertical_WidgetFlag | arrangeSize_WidgetFlag);
    iInputWidget *inputs[6];
    addDialogInputWithHeading_(headings,
                               values,
                               "${dlg.newident.until}",
                               "ident.until",
                               iClob(newHint_InputWidget(19, "${hint.newident.date}")));
    addDialogInputWithHeading_(headings,
                               values,
                               "${dlg.newident.commonname}",
                               "ident.common",
                               iClob(inputs[0] = new_InputWidget(0)));
    /* Temporary? */ {
        addChild_Widget(headings, iClob(makeHeading_Widget("${dlg.newident.temp}")));
        iWidget *tmpGroup = new_Widget();
        setFlags_Widget(tmpGroup, arrangeSize_WidgetFlag | arrangeHorizontal_WidgetFlag, iTrue);
        addChild_Widget(tmpGroup, iClob(makeToggle_Widget("ident.temp")));
        setId_Widget(
            addChildFlags_Widget(
                tmpGroup,
                iClob(new_LabelWidget(uiTextCaution_ColorEscape "\u26a0  ${dlg.newident.notsaved}", NULL)),
                hidden_WidgetFlag | frameless_WidgetFlag),
            "ident.temp.note");
        addChild_Widget(values, iClob(tmpGroup));
    }
    addChild_Widget(headings, iClob(makePadding_Widget(gap_UI)));
    addChild_Widget(values, iClob(makePadding_Widget(gap_UI)));
    addDialogInputWithHeading_(headings, values, "${dlg.newident.email}",   "ident.email",   iClob(inputs[1] = newHint_InputWidget(0, "${hint.newident.optional}")));
    addDialogInputWithHeading_(headings, values, "${dlg.newident.userid}",  "ident.userid",  iClob(inputs[2] = newHint_InputWidget(0, "${hint.newident.optional}")));
    addDialogInputWithHeading_(headings, values, "${dlg.newident.domain}",  "ident.domain",  iClob(inputs[3] = newHint_InputWidget(0, "${hint.newident.optional}")));
    addDialogInputWithHeading_(headings, values, "${dlg.newident.org}",     "ident.org",     iClob(inputs[4] = newHint_InputWidget(0, "${hint.newident.optional}")));
    addDialogInputWithHeading_(headings, values, "${dlg.newident.country}", "ident.country", iClob(inputs[5] = newHint_InputWidget(0, "${hint.newident.optional}")));
    arrange_Widget(dlg);
    for (size_t i = 0; i < iElemCount(inputs); ++i) {
        as_Widget(inputs[i])->rect.size.x = 100 * gap_UI - headings->rect.size.x;
    }
    addChild_Widget(dlg,
                    iClob(makeDialogButtons_Widget(
                        (iMenuItem[]){ { "${cancel}", 0, 0, NULL },
                                       { uiTextAction_ColorEscape "${dlg.newident.create}",
                                         SDLK_RETURN,
                                         KMOD_PRIMARY,
                                         "ident.accept" } },
                        2)));
    addChild_Widget(get_Root()->widget, iClob(dlg));
    finalizeSheet_Widget(dlg);
    return dlg;
}

static const iMenuItem languages[] = {
    { "${lang.ar}", 0, 0, "xlt.lang id:ar" },
    { "${lang.zh}", 0, 0, "xlt.lang id:zh" },
    { "${lang.en}", 0, 0, "xlt.lang id:en" },
    { "${lang.fr}", 0, 0, "xlt.lang id:fr" },
    { "${lang.de}", 0, 0, "xlt.lang id:de" },
    { "${lang.hi}", 0, 0, "xlt.lang id:hi" },
    { "${lang.it}", 0, 0, "xlt.lang id:it" },
    { "${lang.ja}", 0, 0, "xlt.lang id:ja" },
    { "${lang.pt}", 0, 0, "xlt.lang id:pt" },
    { "${lang.ru}", 0, 0, "xlt.lang id:ru" },
    { "${lang.es}", 0, 0, "xlt.lang id:es" },
};

static iBool translationHandler_(iWidget *dlg, const char *cmd) {
    iUnused(dlg);
    if (equal_Command(cmd, "xlt.lang")) {
        iLabelWidget *menuItem = pointer_Command(cmd);
        iWidget *button = parent_Widget(parent_Widget(menuItem));
        iAssert(isInstance_Object(button, &Class_LabelWidget));
        updateText_LabelWidget((iLabelWidget *) button, text_LabelWidget(menuItem));
        return iTrue;
    }
    return iFalse;
}

const char *languageId_String(const iString *menuItemLabel) {
    iForIndices(i, languages) {
        if (!cmp_String(menuItemLabel, translateCStr_Lang(languages[i].label))) {
            return cstr_Rangecc(range_Command(languages[i].command, "id"));
        }
    }
    return "";
}

int languageIndex_CStr(const char *langId) {
    iForIndices(i, languages) {
        if (equal_Rangecc(range_Command(languages[i].command, "id"), langId)) {
            return (int) i;
        }
    }
    return -1;
}

iWidget *makeTranslation_Widget(iWidget *parent) {
    iWidget *dlg = makeSheet_Widget("xlt");
    setFlags_Widget(dlg, keepOnTop_WidgetFlag, iFalse);
    setCommandHandler_Widget(dlg, translationHandler_);
    addChildFlags_Widget(dlg,
                         iClob(new_LabelWidget(uiHeading_ColorEscape "${heading.translate}", NULL)),
                         frameless_WidgetFlag);
    addChild_Widget(dlg, iClob(makePadding_Widget(lineHeight_Text(uiLabel_FontId))));
    iWidget *headings, *values;
    iWidget *page;
    addChild_Widget(dlg, iClob(page = makeTwoColumnWidget_(&headings, &values)));
    setId_Widget(page, "xlt.langs");
    iLabelWidget *fromLang, *toLang;
    /* Source language. */ {
        addChild_Widget(headings, iClob(makeHeading_Widget("${dlg.translate.from}")));
        setId_Widget(
            addChildFlags_Widget(values,
                                 iClob(fromLang = makeMenuButton_LabelWidget(
                                           "${lang.pt}", languages, iElemCount(languages))),
                                 alignLeft_WidgetFlag),
            "xlt.from");
        iWidget *langMenu = findChild_Widget(as_Widget(fromLang), "menu");
        updateText_LabelWidget(fromLang,
                               text_LabelWidget(child_Widget(langMenu, prefs_App()->langFrom)));
        setBackgroundColor_Widget(langMenu, uiBackgroundMenu_ColorId);
    }
    /* Target language. */ {
        addChild_Widget(headings, iClob(makeHeading_Widget("${dlg.translate.to}")));
        setId_Widget(addChildFlags_Widget(values,
                                          iClob(toLang = makeMenuButton_LabelWidget(
                                                    "${lang.pt}", languages, iElemCount(languages))),
                                          alignLeft_WidgetFlag),
                     "xlt.to");
        iWidget *langMenu = findChild_Widget(as_Widget(toLang), "menu");
        setBackgroundColor_Widget(langMenu, uiBackgroundMenu_ColorId);
        updateText_LabelWidget(toLang,
                               text_LabelWidget(child_Widget(langMenu, prefs_App()->langTo)));
    }
    addChild_Widget(dlg, iClob(makePadding_Widget(lineHeight_Text(uiLabel_FontId))));
    addChild_Widget(
        dlg,
        iClob(makeDialogButtons_Widget(
            (iMenuItem[]){
                { "${cancel}", SDLK_ESCAPE, 0, "translation.cancel" },
                { uiTextAction_ColorEscape "${dlg.translate}", SDLK_RETURN, 0, "translation.submit" } },
            2)));
    addChild_Widget(parent, iClob(dlg));
    arrange_Widget(dlg);
    finalizeSheet_Widget(dlg);
    return dlg;
}<|MERGE_RESOLUTION|>--- conflicted
+++ resolved
@@ -2236,10 +2236,7 @@
                 { "${lang.es} - es", 0, 0, "uilang id:es" },
                 { "${lang.fi} - fi", 0, 0, "uilang id:fi" },
                 { "${lang.fr} - fr", 0, 0, "uilang id:fr" },
-<<<<<<< HEAD
-=======
                 { "${lang.ia} - ia", 0, 0, "uilang id:ia" },
->>>>>>> 5cfc3d6b
                 { "${lang.ie} - ie", 0, 0, "uilang id:ie" },
                 { "${lang.ru} - ru", 0, 0, "uilang id:ru" },
                 { "${lang.sr} - sr", 0, 0, "uilang id:sr" },
