/* Copyright 2020 Jaakko Keränen <jaakko.keranen@iki.fi>

Redistribution and use in source and binary forms, with or without
modification, are permitted provided that the following conditions are met:

1. Redistributions of source code must retain the above copyright notice, this
   list of conditions and the following disclaimer.
2. Redistributions in binary form must reproduce the above copyright notice,
   this list of conditions and the following disclaimer in the documentation
   and/or other materials provided with the distribution.

THIS SOFTWARE IS PROVIDED BY THE COPYRIGHT HOLDERS AND CONTRIBUTORS "AS IS" AND
ANY EXPRESS OR IMPLIED WARRANTIES, INCLUDING, BUT NOT LIMITED TO, THE IMPLIED
WARRANTIES OF MERCHANTABILITY AND FITNESS FOR A PARTICULAR PURPOSE ARE
DISCLAIMED. IN NO EVENT SHALL THE COPYRIGHT OWNER OR CONTRIBUTORS BE LIABLE FOR
ANY DIRECT, INDIRECT, INCIDENTAL, SPECIAL, EXEMPLARY, OR CONSEQUENTIAL DAMAGES
(INCLUDING, BUT NOT LIMITED TO, PROCUREMENT OF SUBSTITUTE GOODS OR SERVICES;
LOSS OF USE, DATA, OR PROFITS; OR BUSINESS INTERRUPTION) HOWEVER CAUSED AND ON
ANY THEORY OF LIABILITY, WHETHER IN CONTRACT, STRICT LIABILITY, OR TORT
(INCLUDING NEGLIGENCE OR OTHERWISE) ARISING IN ANY WAY OUT OF THE USE OF THIS
SOFTWARE, EVEN IF ADVISED OF THE POSSIBILITY OF SUCH DAMAGE. */

#include "util.h"

#include "app.h"
#include "bindingswidget.h"
#include "bookmarks.h"
#include "color.h"
#include "command.h"
#include "defs.h"
#include "documentwidget.h"
#include "export.h"
#include "feeds.h"
#include "gmutil.h"
#include "inputwidget.h"
#include "keys.h"
#include "labelwidget.h"
#include "root.h"
#include "sitespec.h"
#include "text.h"
#include "touch.h"
#include "uploadwidget.h"
#include "widget.h"
#include "window.h"

#if defined (iPlatformAppleMobile)
#   include "../ios.h"
#endif

#if defined (iPlatformAppleDesktop)
#   include "macos.h"
#endif

#include <the_Foundation/math.h>
#include <the_Foundation/path.h>
#include <SDL_timer.h>

iBool isCommand_SDLEvent(const SDL_Event *d) {
    return d->type == SDL_USEREVENT && d->user.code == command_UserEventCode;
}

iBool isCommand_UserEvent(const SDL_Event *d, const char *cmd) {
    return d->type == SDL_USEREVENT && d->user.code == command_UserEventCode &&
           equal_Command(d->user.data1, cmd);
}

const char *command_UserEvent(const SDL_Event *d) {
    if (d->type == SDL_USEREVENT && d->user.code == command_UserEventCode) {
        return d->user.data1;
    }
    return "";
}

void emulateMouseClickPos_Widget(const iWidget *d, int button, iInt2 clickPos) {
    iMainWindow *wnd = get_MainWindow();
    divfv_I2(&clickPos, wnd->base.pixelRatio); /* ratio is multiplied when processing events */
    SDL_MouseButtonEvent ev = { .type      = SDL_MOUSEBUTTONDOWN,
                                .timestamp = SDL_GetTicks(),
                                .windowID  = id_Window(as_Window(wnd)),
                                .which     = 1024,
                                .button    = button,
                                .state     = SDL_PRESSED,
                                1,
                                clickPos.x,
                                clickPos.y };
    SDL_PushEvent((SDL_Event *) &ev);
    ev.type = SDL_MOUSEBUTTONUP;
    ev.state = SDL_RELEASED;
    ev.timestamp++;
    SDL_PushEvent((SDL_Event *) &ev);
}

void emulateMouseClick_Widget(const iWidget *d, int button) {
    return emulateMouseClickPos_Widget(
        d, button, sub_I2(bottomRight_Rect(bounds_Widget(d)), muli_I2(gap2_UI, 2)));
}

iInt2 coord_MouseWheelEvent(const SDL_MouseWheelEvent *ev) {
    return mouseCoord_Window(get_Window(), ev->which);
}

iInt2 mouseCoord_SDLEvent(const SDL_Event *ev) {
    switch (ev->type) {
        case SDL_MOUSEMOTION:
            return init_I2(ev->motion.x, ev->motion.y);
        case SDL_MOUSEBUTTONDOWN:
        case SDL_MOUSEBUTTONUP:
            return init_I2(ev->button.x, ev->button.y);
        case SDL_MOUSEWHEEL:
            return coord_MouseWheelEvent(&ev->wheel);
    }
    return zero_I2();
}

static void removePlus_(iString *str) {
    if (endsWith_String(str, "+")) {
        removeEnd_String(str, 1);
        appendCStr_String(str, " ");
    }
}

void toString_Sym(int key, int kmods, iString *str) {
    if (isTerminal_Platform()) {
        if (kmods & KMOD_CTRL) {
            appendCStr_String(str, "^");
        }
        if (kmods & (KMOD_ALT | KMOD_GUI)) {
            appendCStr_String(str, "M-");
        }
        if (kmods & KMOD_SHIFT) {
            appendCStr_String(str, "Sh-");
        }
        if (key == SDLK_BACKSPACE) {
            removePlus_(str);
            appendCStr_String(str, "BSP"); /* Erase to the Left */
            return;
        }
        else if (key == 0x20) {
            appendCStr_String(str, "SPC");
            return;
        }
        else if (key == SDLK_ESCAPE) {
            removePlus_(str);
            appendCStr_String(str, "ESC"); /* Erase to the Right */
            return;
        }
        else if (key == SDLK_DELETE) {
            removePlus_(str);
            appendCStr_String(str, "DEL"); /* Erase to the Right */
            return;
        }
        else if (key == SDLK_RETURN) {
            removePlus_(str);
            appendCStr_String(str, "RET"); /* Leftwards arrow with a hook */
            return;
        }
    }
    else if (isApple_Platform()) {
        if (kmods & KMOD_CTRL) {
            appendChar_String(str, 0x2303);
        }
        if (kmods & KMOD_ALT) {
            appendChar_String(str, 0x2325);
        }
        if (kmods & KMOD_SHIFT) {
            appendCStr_String(str, shift_Icon);
        }
        if (kmods & KMOD_GUI) {
            appendChar_String(str, 0x2318);
        }
    }
    else {
        if (kmods & KMOD_CTRL) {
            appendCStr_String(str, "Ctrl+");
        }
        if (kmods & KMOD_ALT) {
            appendCStr_String(str, "Alt+");
        }
        if (kmods & KMOD_SHIFT) {
            appendCStr_String(str, shift_Icon "+");
        }
        if (kmods & KMOD_GUI) {
            appendCStr_String(str, "Meta+");
        }
    }
    if (kmods & KMOD_CAPS) {
        appendCStr_String(str, "Caps+");
    }
    if (key == 0x20) {
        appendCStr_String(str, "Space");
    }
    else if (key == SDLK_ESCAPE) {
        appendCStr_String(str, "Esc");
    }
    else if (key == SDLK_LEFT) {
        removePlus_(str);
        appendChar_String(str, 0x2190);
    }
    else if (key == SDLK_RIGHT) {
        removePlus_(str);
        appendChar_String(str, 0x2192);
    }
    else if (key == SDLK_UP) {
        removePlus_(str);
        appendChar_String(str, 0x2191);
    }
    else if (key == SDLK_DOWN) {
        removePlus_(str);
        appendChar_String(str, 0x2193);
    }
    else if (key < 128 && (isalnum(key) || ispunct(key))) {
        if (ispunct(key)) removePlus_(str);
        appendChar_String(str, upper_Char(key));
    }
    else if (key == SDLK_BACKSPACE) {
        removePlus_(str);
        appendChar_String(str, 0x232b); /* Erase to the Left */
    }
    else if (key == SDLK_DELETE) {
        removePlus_(str);
        appendChar_String(str, 0x2326); /* Erase to the Right */
    }
    else if (key == SDLK_RETURN) {
        removePlus_(str);
        appendCStr_String(str, return_Icon); /* Leftwards arrow with a hook */
    }
    else {
        appendCStr_String(str, SDL_GetKeyName(key));
    }
}

iBool isMod_Sym(int key) {
    return key == SDLK_LALT || key == SDLK_RALT || key == SDLK_LCTRL || key == SDLK_RCTRL ||
           key == SDLK_LGUI || key == SDLK_RGUI || key == SDLK_LSHIFT || key == SDLK_RSHIFT ||
           key == SDLK_CAPSLOCK;
}

int normalizedMod_Sym(int key) {
    if (key == SDLK_RSHIFT) key = SDLK_LSHIFT;
    if (key == SDLK_RCTRL) key = SDLK_LCTRL;
    if (key == SDLK_RALT) key = SDLK_LALT;
    if (key == SDLK_RGUI) key = SDLK_LGUI;
    return key;
}

int keyMods_Sym(int kmods) {
    kmods &= (KMOD_SHIFT | KMOD_ALT | KMOD_CTRL | KMOD_GUI | KMOD_CAPS);
    /* Don't treat left/right modifiers differently. */
    if (kmods & KMOD_SHIFT) kmods |= KMOD_SHIFT;
    if (kmods & KMOD_ALT)   kmods |= KMOD_ALT;
    if (kmods & KMOD_CTRL)  kmods |= KMOD_CTRL;
    if (kmods & KMOD_GUI)   kmods |= KMOD_GUI;
    return kmods;
}

int keyMod_ReturnKeyFlag(int flag) {
    flag &= mask_ReturnKeyFlag;
    const int kmods[4] = { 0, KMOD_SHIFT, KMOD_CTRL, KMOD_GUI };
    if (flag < 0 || flag >= iElemCount(kmods)) return 0;
    return kmods[flag];
}

int openTabMode_Sym(int kmods) {
    const int km = keyMods_Sym(kmods);
    return (km == KMOD_SHIFT ? otherRoot_OpenTabFlag : 0) | /* open to the side */
           (((km & KMOD_PRIMARY) && (km & KMOD_SHIFT)) ? new_OpenTabFlag :
            (km & KMOD_PRIMARY) ? newBackground_OpenTabFlag : 0);
}

iRangei intersect_Rangei(iRangei a, iRangei b) {
    if (a.end < b.start || a.start > b.end) {
        return (iRangei){ 0, 0 };
    }
    return (iRangei){ iMax(a.start, b.start), iMin(a.end, b.end) };
}

iRangei union_Rangei(iRangei a, iRangei b) {
    if (isEmpty_Rangei(a)) return b;
    if (isEmpty_Rangei(b)) return a;
    return (iRangei){ iMin(a.start, b.start), iMax(a.end, b.end) };
}

iBool isSelectionBreaking_Char(iChar c) {
    return isSpace_Char(c) || (c == '@' || c == '-' || c == '/' || c == '\\' || c == ',');
}

static const char *moveBackward_(const char *pos, iRangecc bounds, int mode) {
    iChar ch;
    while (pos > bounds.start) {
        int len = decodePrecedingBytes_MultibyteChar(pos, bounds.start, &ch);
        if (len > 0) {
            if (mode & word_RangeExtension && isSelectionBreaking_Char(ch)) break;
            if (mode & line_RangeExtension && ch == '\n') break;
            pos -= len;
        }
        else break;
    }
    return pos;
}

static const char *moveForward_(const char *pos, iRangecc bounds, int mode) {
    iChar ch;
    while (pos < bounds.end) {
        int len = decodeBytes_MultibyteChar(pos, bounds.end, &ch);
        if (len > 0) {
            if (mode & word_RangeExtension && isSelectionBreaking_Char(ch)) break;
            if (mode & line_RangeExtension && ch == '\n') break;
            pos += len;
        }
        else break;
    }
    return pos;
}

void extendRange_Rangecc(iRangecc *d, iRangecc bounds, int mode) {
    if (!d->start) return;
    if (d->end >= d->start) {
        if (mode & moveStart_RangeExtension) {
            d->start = moveBackward_(d->start, bounds, mode);
        }
        if (mode & moveEnd_RangeExtension) {
            d->end = moveForward_(d->end, bounds, mode);
        }
    }
    else {
        if (mode & moveStart_RangeExtension) {
            d->start = moveForward_(d->start, bounds, mode);
        }
        if (mode & moveEnd_RangeExtension) {
            d->end = moveBackward_(d->end, bounds, mode);
        }
    }
}

/*----------------------------------------------------------------------------------------------*/

iBool isFinished_Anim(const iAnim *d) {
    return d->from == d->to || frameTime_Window(get_Window()) >= d->due;
}

void init_Anim(iAnim *d, float value) {
    d->due = d->when = SDL_GetTicks();
    d->from = d->to = value;
    d->bounce = 0.0f;
    d->flags = 0;
}

iLocalDef float pos_Anim_(const iAnim *d, uint32_t now) {
    return (float) (now - d->when) / (float) (d->due - d->when);
}

iLocalDef float easeIn_(float t) {
    return t * t;
}

iLocalDef float easeOut_(float t) {
    return t * (2.0f - t);
}

iLocalDef float easeBoth_(float t) {
    if (t < 0.5f) {
        return easeIn_(t * 2.0f) * 0.5f;
    }
    return 0.5f + easeOut_((t - 0.5f) * 2.0f) * 0.5f;
}

static float valueAt_Anim_(const iAnim *d, const uint32_t now) {
    if (now >= d->due) {
        return d->to;
    }
    if (now <= d->when) {
        return d->from;
    }
    float t = pos_Anim_(d, now);
    const iBool isSoft     = (d->flags & softer_AnimFlag) != 0;
    const iBool isVerySoft = (d->flags & muchSofter_AnimFlag) != 0;
    if ((d->flags & easeBoth_AnimFlag) == easeBoth_AnimFlag) {
        t = easeBoth_(t);
        if (isSoft) t = easeBoth_(t);
        if (isVerySoft) t = easeBoth_(easeBoth_(t));
    }
    else if (d->flags & easeIn_AnimFlag) {
        t = easeIn_(t);
        if (isSoft) t = easeIn_(t);
        if (isVerySoft) t = easeIn_(easeIn_(t));
    }
    else if (d->flags & easeOut_AnimFlag) {
        t = easeOut_(t);
        if (isSoft) t = easeOut_(t);
        if (isVerySoft) t = easeOut_(easeOut_(t));
    }
    float value = d->from * (1.0f - t) + d->to * t;
    if (d->flags & bounce_AnimFlag) {
        t = (1.0f - easeOut_(easeOut_(t))) * easeOut_(t);
        value += d->bounce * t;
    }
    return value;
}

void setValue_Anim(iAnim *d, float to, uint32_t span) {
    if (span == 0) {
        d->from = d->to = to;
        d->when = d->due = frameTime_Window(get_Window()); /* effectively in the past */
    }
    else if (fabsf(to - d->to) > 0.00001f) {
        const uint32_t now = SDL_GetTicks();
        d->from = valueAt_Anim_(d, now);
        d->to   = to;
        d->when = now;
        d->due  = now + span;
    }
    d->bounce = 0;
}

void setValueSpeed_Anim(iAnim *d, float to, float unitsPerSecond) {
    if (iAbs(d->to - to) > 0.0001f || !isFinished_Anim(d)) {
        const uint32_t now   = SDL_GetTicks();
        const float    from  = valueAt_Anim_(d, now);
        const float    delta = to - from;
        const uint32_t span  = (fabsf(delta) / unitsPerSecond) * 1000;
        d->from              = from;
        d->to                = to;
        d->when              = now;
        d->due               = d->when + span;
        d->bounce            = 0;
    }
}

void setValueEased_Anim(iAnim *d, float to, uint32_t span) {
    if (fabsf(to - d->to) <= 0.00001f) {
        d->to = to; /* Pretty much unchanged. */
        return;
    }
    const uint32_t now = SDL_GetTicks();
    if (isFinished_Anim(d)) {
        d->from  = d->to;
        d->flags = easeBoth_AnimFlag;
    }
    else {
        d->from  = valueAt_Anim_(d, now);
        d->flags = easeOut_AnimFlag;
    }
    d->to     = to;
    d->when   = now;
    d->due    = now + span;
    d->bounce = 0;
}

void setFlags_Anim(iAnim *d, int flags, iBool set) {
    iChangeFlags(d->flags, flags, set);
}

void stop_Anim(iAnim *d) {
    d->from = d->to = value_Anim(d);
    d->when = d->due = SDL_GetTicks();
}

float pos_Anim(const iAnim *d) {
    return pos_Anim_(d, frameTime_Window(get_Window()));
}

float value_Anim(const iAnim *d) {
    return valueAt_Anim_(d, frameTime_Window(get_Window()));
}

/*-----------------------------------------------------------------------------------------------*/

void init_Click(iClick *d, iAnyObject *widget, int button) {
    initButtons_Click(d, widget, button ? SDL_BUTTON(button) : 0);
}

void initButtons_Click(iClick *d, iAnyObject *widget, int buttonMask) {
    d->isActive    = iFalse;
    d->buttons     = buttonMask;
    d->clickButton = 0;
    d->bounds      = as_Widget(widget);
    d->minHeight   = 0;
    d->startPos    = zero_I2();
    d->pos         = zero_I2();
}

iBool contains_Click(const iClick *d, iInt2 coord) {
    if (d->minHeight) {
        iRect rect = bounds_Widget(d->bounds);
        rect.size.y = iMax(d->minHeight, rect.size.y);
        return contains_Rect(rect, coord);
    }
    return contains_Widget(d->bounds, coord);
}

enum iClickResult processEvent_Click(iClick *d, const SDL_Event *event) {
    if (event->type == SDL_MOUSEMOTION) {
        const iInt2 pos = init_I2(event->motion.x, event->motion.y);
        if (d->isActive) {
            d->pos = pos;
            return drag_ClickResult;
        }
    }
    if (event->type != SDL_MOUSEBUTTONDOWN && event->type != SDL_MOUSEBUTTONUP) {
        return none_ClickResult;
    }
    const SDL_MouseButtonEvent *mb = &event->button;
    if (!(SDL_BUTTON(mb->button) & d->buttons)) {
        return none_ClickResult;
    }
    const iInt2 pos = init_I2(mb->x, mb->y);
    if (event->type == SDL_MOUSEBUTTONDOWN && (!d->isActive || d->clickButton == mb->button)) {
        d->count = mb->clicks;
    }
    if (!d->isActive) {
        if (mb->state == SDL_PRESSED) {
            if (contains_Click(d, pos)) {
                d->isActive = iTrue;
                d->clickButton = mb->button;
                d->startPos = d->pos = pos;
                setMouseGrab_Widget(d->bounds);
                return started_ClickResult;
            }
        }
    }
    else { /* Active. */
        if (mb->state == SDL_RELEASED && mb->button == d->clickButton) {
            enum iClickResult result = contains_Click(d, pos)
                                           ? finished_ClickResult
                                           : aborted_ClickResult;
            d->isActive = iFalse;
            d->pos = pos;
            setMouseGrab_Widget(NULL);
            return result;
        }
    }
    return none_ClickResult;
}

void cancel_Click(iClick *d) {
    if (d->isActive) {
        d->isActive = iFalse;
        setMouseGrab_Widget(NULL);
    }
}

iBool isMoved_Click(const iClick *d) {
    return dist_I2(d->startPos, d->pos) > 2;
}

iInt2 pos_Click(const iClick *d) {
    return d->pos;
}

iRect rect_Click(const iClick *d) {
    return initCorners_Rect(min_I2(d->startPos, d->pos), max_I2(d->startPos, d->pos));
}

iInt2 delta_Click(const iClick *d) {
    return sub_I2(d->pos, d->startPos);
}

/*----------------------------------------------------------------------------------------------*/

void init_SmoothScroll(iSmoothScroll *d, iWidget *owner, iSmoothScrollNotifyFunc notify) {
    reset_SmoothScroll(d);
    d->widget = owner;
    d->notify = notify;
    d->pullActionTriggered = 0;
    d->flags = 0;
}

void reset_SmoothScroll(iSmoothScroll *d) {
    init_Anim(&d->pos, 0);
    d->max = 0;
    d->overscroll = (deviceType_App() != desktop_AppDeviceType ? 100 * gap_UI : 0);
    d->pullActionTriggered = 0;
}

void setMax_SmoothScroll(iSmoothScroll *d, int max) {
    max = iMax(0, max);
    if (max != d->max) {
        d->max = max;
        if (targetValue_Anim(&d->pos) > d->max) {
            d->pos.to = d->max;
        }
    }
}

static int overscroll_SmoothScroll_(const iSmoothScroll *d) {
    if (d->overscroll) {
        const int y = value_Anim(&d->pos);
        if (y <= 0) {
            return y;
        }
        if (y >= d->max) {
            return y - d->max;
        }
    }
    return 0;
}

float pos_SmoothScroll(const iSmoothScroll *d) {
    return value_Anim(&d->pos) - overscroll_SmoothScroll_(d) * 0.667f;
}

iBool isFinished_SmoothScroll(const iSmoothScroll *d) {
    return isFinished_Anim(&d->pos);
}

iLocalDef int pullActionThreshold_SmoothScroll_(const iSmoothScroll *d) {
    return d->overscroll * 6 / 10;
}

float pullActionPos_SmoothScroll(const iSmoothScroll *d) {
    if (d->pullActionTriggered >= 1) {
        return 1.0f;
    }
    float pos = overscroll_SmoothScroll_(d);
    if (pos >= 0.0f) {
        return 0.0f;
    }
    pos = -pos / (float) pullActionThreshold_SmoothScroll_(d);
    return iMin(pos, 1.0f);
}

static void checkPullAction_SmoothScroll_(iSmoothScroll *d) {
    if (d->pullActionTriggered == 1 && d->widget) {
        postCommand_Widget(d->widget, "pullaction");
        d->pullActionTriggered = 2; /* pending handling */
    }
}

void moveSpan_SmoothScroll(iSmoothScroll *d, int offset, uint32_t span) {
    if (!isMobile_Platform() && !prefs_App()->smoothScrolling) {
        span = 0; /* always instant */
    }
    int destY = targetValue_Anim(&d->pos) + offset;
    if (d->flags & pullDownAction_SmoothScrollFlag && destY < -pullActionThreshold_SmoothScroll_(d)) {
        if (d->pullActionTriggered == 0) {
            d->pullActionTriggered = iTrue;
#if defined (iPlatformAppleMobile)
            playHapticEffect_iOS(tap_HapticEffect);
#endif
        }
    }
    if (destY < -d->overscroll) {
        destY = -d->overscroll;
    }
    if (destY >= d->max + d->overscroll) {
        destY = d->max + d->overscroll;
    }
    if (span) {
        setValueEased_Anim(&d->pos, destY, span);
    }
    else {
        setValue_Anim(&d->pos, destY, 0);
    }
    if (d->overscroll && widgetMode_Touch(d->widget) == momentum_WidgetTouchMode) {
        const int osDelta = overscroll_SmoothScroll_(d);
        if (osDelta) {
            const float remaining = stopWidgetMomentum_Touch(d->widget);
            span = iMini(1000, 50 * sqrt(remaining / gap_UI));
            setValue_Anim(&d->pos, osDelta < 0 ? 0 : d->max, span);
            d->pos.flags = bounce_AnimFlag | easeOut_AnimFlag | softer_AnimFlag;
            //            printf("remaining: %f  dur: %d\n", remaining, duration);
            d->pos.bounce = (osDelta < 0 ? -1 : 1) *
                            iMini(5 * d->overscroll, remaining * remaining * 0.00005f);
            checkPullAction_SmoothScroll_(d);
        }
    }
    if (d->notify) {
        d->notify(d->widget, offset, span);
    }
}

void move_SmoothScroll(iSmoothScroll *d, int offset) {
    moveSpan_SmoothScroll(d, offset, 0 /* instantly */);
}

iBool processEvent_SmoothScroll(iSmoothScroll *d, const SDL_Event *ev) {
    if (ev->type == SDL_USEREVENT && ev->user.code == widgetTouchEnds_UserEventCode) {
        const int osDelta = overscroll_SmoothScroll_(d);
        if (osDelta) {
            moveSpan_SmoothScroll(d, -osDelta, 100 * sqrt(iAbs(osDelta) / gap_UI));
            d->pos.flags = easeOut_AnimFlag | muchSofter_AnimFlag;
        }
        checkPullAction_SmoothScroll_(d);
        return iTrue;
    }
    return iFalse;
}

/*-----------------------------------------------------------------------------------------------*/

iWidget *makePadding_Widget(int size) {
    iWidget *pad = new_Widget();
    setId_Widget(pad, "padding");
    setFixedSize_Widget(pad, init1_I2(size));
    return pad;
}

iLabelWidget *makeHeading_Widget(const char *text) {
    iLabelWidget *heading = new_LabelWidget(text, NULL);
    setFlags_Widget(as_Widget(heading), frameless_WidgetFlag | alignLeft_WidgetFlag, iTrue);
    setBackgroundColor_Widget(as_Widget(heading), none_ColorId);
    return heading;
}

iWidget *makeVDiv_Widget(void) {
    iWidget *div = new_Widget();
    setFlags_Widget(div, resizeChildren_WidgetFlag | arrangeVertical_WidgetFlag | unhittable_WidgetFlag, iTrue);
    return div;
}

iWidget *makeHDiv_Widget(void) {
    iWidget *div = new_Widget();
    setFlags_Widget(div, resizeChildren_WidgetFlag | arrangeHorizontal_WidgetFlag | unhittable_WidgetFlag, iTrue);
    return div;
}

iWidget *addAction_Widget(iWidget *parent, int key, int kmods, const char *command) {
    iLabelWidget *action = newKeyMods_LabelWidget("", key, kmods, command);
    setFixedSize_Widget(as_Widget(action), zero_I2());
    addChildFlags_Widget(parent, iClob(action), hidden_WidgetFlag);
    return as_Widget(action);
}

iBool isAction_Widget(const iWidget *d) {
    return isInstance_Object(d, &Class_LabelWidget) && isEqual_I2(d->rect.size, zero_I2());
}

iBool isButton_Widget(const iAnyObject *d) {
    return isInstance_Object(d, &Class_LabelWidget) && !isEmpty_String(command_LabelWidget(d));
}

/*-----------------------------------------------------------------------------------------------*/

static iBool isCommandIgnoredByMenus_(const char *cmd) {
    if (equal_Command(cmd, "window.focus.lost") ||
        equal_Command(cmd, "window.focus.gained")) return iTrue;
    /* TODO: Perhaps a common way of indicating which commands are notifications and should not
       be reacted to by menus?! A prefix character could do the trick. */
    return equal_Command(cmd, "media.updated") ||
           equal_Command(cmd, "media.player.update") ||
           startsWith_CStr(cmd, "feeds.update.") ||
           equal_Command(cmd, "bookmarks.request.started") ||
           equal_Command(cmd, "bookmarks.request.finished") ||
           equal_Command(cmd, "bookmarks.changed") ||
           equal_Command(cmd, "document.autoreload") ||
           equal_Command(cmd, "document.reload") ||
           equal_Command(cmd, "document.request.started") ||
           equal_Command(cmd, "document.request.updated") ||
           equal_Command(cmd, "document.request.finished") ||
           equal_Command(cmd, "document.changed") ||
           equal_Command(cmd, "android.keyboard.changed") ||
           equal_Command(cmd, "scrollbar.fade") ||
           equal_Command(cmd, "visited.changed") ||
           (deviceType_App() == desktop_AppDeviceType && equal_Command(cmd, "window.resized")) ||
           equal_Command(cmd, "widget.overflow") ||
           equal_Command(cmd, "metrics.changed") ||
           equal_Command(cmd, "window.reload.update") ||
           equal_Command(cmd, "window.mouse.exited") ||
           equal_Command(cmd, "window.mouse.entered") ||
           equal_Command(cmd, "input.backup") ||
           equal_Command(cmd, "input.ended") ||
           equal_Command(cmd, "focus.gained") ||
           equal_Command(cmd, "focus.lost") ||
           (equal_Command(cmd, "mouse.clicked") && !arg_Command(cmd)); /* button released */
}

static iLabelWidget *parentMenuButton_(const iWidget *menu) {
    if (isInstance_Object(menu->parent, &Class_LabelWidget)) {
        iLabelWidget *button = (iLabelWidget *) menu->parent;
        if (equal_Command(cstr_String(command_LabelWidget(button)), "menu.open")) {
            return button;
        }
    }
    return NULL;
}

iBool handleMenuCommand_Widget(iWidget *menu, const char *cmd) {
    if (isVisible_Widget(menu)) {
        if (equalWidget_Command(cmd, menu, "menu.opened")) {
            return iFalse;
        }
        if (equal_Command(cmd, "menu.open") && pointer_Command(cmd) == menu->parent) {
            /* Don't reopen self; instead, root will close the menu. */
            return iFalse;
        }
        if ((equal_Command(cmd, "mouse.clicked") || equal_Command(cmd, "mouse.missed")) &&
            arg_Command(cmd)) {
            /* Dismiss open menus when clicking outside them. */
            closeMenu_Widget(menu);
            return iTrue;
        }
        if (equal_Command(cmd, "cancel") && pointerLabel_Command(cmd, "menu") == menu) {
            return iFalse;
        }
        if (equal_Command(cmd, "contextclick") && pointer_Command(cmd) == menu) {
            return iFalse;
        }
        if (deviceType_App() == phone_AppDeviceType && equal_Command(cmd, "keyboard.changed") &&
            arg_Command(cmd) == 0) {
            /* May need to reposition the menu. */
            menu->rect.pos = windowToLocal_Widget(
                menu,
                init_I2(left_Rect(bounds_Widget(menu)),
                        bottom_Rect(safeRect_Root(menu->root)) - menu->rect.size.y));
            return iFalse;
        }
        if (!isCommandIgnoredByMenus_(cmd)) {
            closeMenu_Widget(menu);
        }
    }
    return iFalse;
}

static iWidget *makeMenuSeparator_(void) {
    iWidget *sep = new_Widget();
    setBackgroundColor_Widget(sep, uiSeparator_ColorId);
    sep->rect.size.y = gap_UI / 3;
    if (deviceType_App() != desktop_AppDeviceType) {
        sep->rect.size.y = gap_UI / 2;
    }
    sep->rect.size.y = iMax(1, sep->rect.size.y);
    setFlags_Widget(sep, hover_WidgetFlag | fixedHeight_WidgetFlag, iTrue);
    return sep;
}

void makeMenuItems_Widget(iWidget *menu, const iMenuItem *items, size_t n) {
    const iBool isPortraitPhone = (deviceType_App() == phone_AppDeviceType && isPortrait_App());
    int64_t     itemFlags       = (deviceType_App() != desktop_AppDeviceType ? 0 : 0) |
                                  (isPortraitPhone ? extraPadding_WidgetFlag : 0);
    iBool    haveIcons  = iFalse;
    iWidget *horizGroup = NULL;
    for (size_t i = 0; i < n; ++i) {
        const iMenuItem *item = &items[i];
        if (!item->label) {
            break;
        }
        const char *labelText = item->label;
        if (!startsWith_CStr(labelText, ">>>")) {
            horizGroup = NULL;
        }
        if (equal_CStr(labelText, "---")) {
            addChild_Widget(menu, iClob(makeMenuSeparator_()));
        }
        else {
            iBool isInfo = iFalse;
            iBool isDisabled = iFalse;
            if (startsWith_CStr(labelText, ">>>")) {
                labelText += 3;
                if (!horizGroup) {
                    horizGroup = makeHDiv_Widget();
                    setFlags_Widget(horizGroup, resizeHeightOfChildren_WidgetFlag, iFalse);
                    setFlags_Widget(horizGroup, arrangeHeight_WidgetFlag, iTrue);
                    addChild_Widget(menu, iClob(horizGroup));
                }
            }
            if (startsWith_CStr(labelText, "```")) {
                labelText += 3;
                isInfo = iTrue;
            }
            if (startsWith_CStr(labelText, "///")) {
                labelText += 3;
                isDisabled = iTrue;
            }
            iLabelWidget *label = addChildFlags_Widget(
                horizGroup ? horizGroup : menu,
                iClob(newKeyMods_LabelWidget(labelText, item->key, item->kmods, item->command)),
                noBackground_WidgetFlag | frameless_WidgetFlag | alignLeft_WidgetFlag |
                drawKey_WidgetFlag | itemFlags);
            setWrap_LabelWidget(label, isInfo);
            if (!isInfo) {
                haveIcons |= checkIcon_LabelWidget(label);
            }
            setFlags_Widget(as_Widget(label), disabled_WidgetFlag, isDisabled);
            if (isInfo) {
                setFlags_Widget(as_Widget(label), resizeToParentWidth_WidgetFlag |
                                fixedHeight_WidgetFlag, iTrue); /* wrap changes height */
                setTextColor_LabelWidget(label, uiTextAction_ColorId);
            }
            updateSize_LabelWidget(label); /* drawKey was set */
        }
    }
    if (deviceType_App() == phone_AppDeviceType) {
        addChild_Widget(menu, iClob(makeMenuSeparator_()));
        addChildFlags_Widget(menu,
                             iClob(new_LabelWidget("${cancel}", "cancel")),
                             itemFlags | noBackground_WidgetFlag | frameless_WidgetFlag |
                             alignLeft_WidgetFlag);
    }
    if (haveIcons) {
        /* All items must have icons if at least one of them has. */
        iForEach(ObjectList, i, children_Widget(menu)) {
            if (isInstance_Object(i.object, &Class_LabelWidget)) {
                iLabelWidget *label = i.object;
                if (!isWrapped_LabelWidget(label) && icon_LabelWidget(label) == 0) {
                    setIcon_LabelWidget(label, ' ');
                }
            }
        }
    }
}

static iArray *deepCopyMenuItems_(iWidget *menu, const iMenuItem *items, size_t n) {
    iArray *array = new_Array(sizeof(iMenuItem));
    iString cmd;
    init_String(&cmd);
    for (size_t i = 0; i < n; i++) {
        const iMenuItem *item = &items[i];
        const char *itemCommand = item->command;
#if 0
        if (itemCommand) {
            /* Make it appear the command is coming from the right widget. */
            setCStr_String(&cmd, itemCommand);
            if (!hasLabel_Command(itemCommand, "ptr")) {
                size_t firstSpace = indexOf_String(&cmd, ' ');
                iBlock ptr;
                init_Block(&ptr, 0);
                printf_Block(&ptr, " ptr:%p", menu);
                if (firstSpace != iInvalidPos) {
                    insertData_Block(&cmd.chars, firstSpace, data_Block(&ptr), size_Block(&ptr));
                }
                else {
                    append_Block(&cmd.chars, &ptr);
                }
                deinit_Block(&ptr);
            }
            itemCommand = cstr_String(&cmd);
        }
#endif
        pushBack_Array(array, &(iMenuItem){
            item->label ? iDupStr(item->label) : NULL,
            item->key,
            item->kmods,
            itemCommand ? iDupStr(itemCommand) : NULL /* NOTE: Only works with string commands. */
        });
        if (!item->label) break;
    }
    deinit_String(&cmd);
    return array;
}

static void deleteMenuItems_(iArray *items) {
    iForEach(Array, i, items) {
        iMenuItem *item = i.value;
        free((void *) item->label);
        free((void *) item->command);
    }
    delete_Array(items);
}

void releaseNativeMenu_Widget(iWidget *d) {
#if defined (LAGRANGE_MAC_CONTEXTMENU)
    iArray *items = userData_Object(d);
    if (items) {
        iAssert(flags_Widget(d) & nativeMenu_WidgetFlag);
        iAssert(items);
        deleteMenuItems_(items);
        setUserData_Object(d, NULL);
    }
#else
    iUnused(d);
#endif
}

void setNativeMenuItems_Widget(iWidget *menu, const iMenuItem *items, size_t n) {
#if defined (LAGRANGE_MAC_CONTEXTMENU)
    iAssert(flags_Widget(menu) & nativeMenu_WidgetFlag);
    releaseNativeMenu_Widget(menu);
    setUserData_Object(menu, deepCopyMenuItems_(menu, items, n));
    /* Keyboard shortcuts still need to triggerable via the menu, although the items don't exist. */ {
        releaseChildren_Widget(menu);
        for (size_t i = 0; i < n; i++) {
            const iMenuItem *item = &items[i];
            if (item->key) {
                addAction_Widget(menu, item->key, item->kmods, item->command);
            }
        }
    }
#endif    
}

iWidget *parentMenu_Widget(iWidget *menuItem) {
    if (parent_Widget(menuItem)) {
        if (!cmp_String(id_Widget(parent_Widget(menuItem)), "menu")) {
            return parent_Widget(menuItem);
        }
        return !cmp_String(
                   id_Widget(as_Widget(back_ObjectList(children_Widget(parent_Widget(menuItem))))),
                   "menu.cancel")
                   ? menuItem->parent
                   : NULL;
    }
    return NULL;
}

iWidget *makeMenu_Widget(iWidget *parent, const iMenuItem *items, size_t n) {
    iWidget *menu = new_Widget();
#if defined (LAGRANGE_MAC_CONTEXTMENU)
    setFlags_Widget(menu, hidden_WidgetFlag | nativeMenu_WidgetFlag, iTrue);
    addChild_Widget(parent, menu);
    iRelease(menu); /* owned by parent now */
    setUserData_Object(menu, NULL);
    setNativeMenuItems_Widget(menu, items, n);
#else
    /* Non-native custom popup menu. This may still be displayed inside a separate window. */
    setDrawBufferEnabled_Widget(menu, iTrue);
    setFrameColor_Widget(menu, uiSeparator_ColorId);
    setBackgroundColor_Widget(menu, uiBackgroundMenu_ColorId);
    if (isTerminal_Platform()) {
        setPadding1_Widget(menu, 3);
    }
    else if (deviceType_App() != desktop_AppDeviceType) {
        setPadding1_Widget(menu, 2 * gap_UI);
    }
    else {
        setPadding1_Widget(menu, gap_UI / 2);
    }
    setFlags_Widget(menu,
                    keepOnTop_WidgetFlag | collapse_WidgetFlag | hidden_WidgetFlag |
                        arrangeVertical_WidgetFlag | arrangeSize_WidgetFlag |
                        resizeChildrenToWidestChild_WidgetFlag | overflowScrollable_WidgetFlag,
                    iTrue);
    makeMenuItems_Widget(menu, items, n);
    addChild_Widget(parent, menu);
    iRelease(menu); /* owned by parent now */
    setCommandHandler_Widget(menu, handleMenuCommand_Widget);
    iWidget *cancel = addAction_Widget(menu, SDLK_ESCAPE, 0, "cancel");
    setId_Widget(cancel, "menu.cancel");
    setFlags_Widget(cancel, disabled_WidgetFlag, iTrue);
#endif
    return menu;
}

void openMenu_Widget(iWidget *d, iInt2 windowCoord) {
    openMenuFlags_Widget(d, windowCoord, postCommands_MenuOpenFlags);
}

static void updateMenuItemFonts_Widget_(iWidget *d) {
    const iBool isPortraitPhone = (deviceType_App() == phone_AppDeviceType && isPortrait_App());
    const iBool isMobile        = (deviceType_App() != desktop_AppDeviceType);
    const iBool isSlidePanel    = (flags_Widget(d) & horizontalOffset_WidgetFlag) != 0;
    iForEach(ObjectList, i, children_Widget(d)) {
        if (isInstance_Object(i.object, &Class_LabelWidget)) {
            iLabelWidget *label = i.object;
            const iBool isCaution = startsWith_String(text_LabelWidget(label), uiTextCaution_ColorEscape);
            if (isWrapped_LabelWidget(label)) {
                continue;
            }
            switch (deviceType_App()) {
                case desktop_AppDeviceType:
                setFont_LabelWidget(label, isCaution ? uiLabelBold_FontId : uiLabel_FontId);
                    break;
                case tablet_AppDeviceType:
                    setFont_LabelWidget(label, isCaution ? uiLabelMediumBold_FontId : uiLabelMedium_FontId);
                    break;
                case phone_AppDeviceType:
                    setFont_LabelWidget(label, isCaution ? uiLabelBigBold_FontId : uiLabelBig_FontId);
                    break;
            }
        }
        else if (childCount_Widget(i.object)) {
            updateMenuItemFonts_Widget_(i.object);
        }
    }
}

iMenuItem *findNativeMenuItem_Widget(iWidget *menu, const char *commandSuffix) {
    iAssert(flags_Widget(menu) & nativeMenu_WidgetFlag);
    iForEach(Array, i, userData_Object(menu)) {
        iMenuItem *item = i.value;
        if (item->command && endsWith_Rangecc(range_CStr(item->command), commandSuffix)) {
            return item;
        }
    }
    return NULL;
}

void setPrefix_NativeMenuItem(iMenuItem *item, const char *prefix, iBool set) {
    if (!item->label) {
        return;
    }
    const iBool hasPrefix = startsWith_CStr(item->label, prefix);
    if (hasPrefix && !set) {
        char *label = iDupStr(item->label + 3);
        free((char *) item->label);
        item->label = label;
    }
    else if (!hasPrefix && set) {
        char *label = malloc(strlen(item->label) + 4);
        memcpy(label, prefix, 3);
        strcpy(label + 3, item->label);
        free((char *) item->label);
        item->label = label;
    }
}

void setSelected_NativeMenuItem(iMenuItem *item, iBool isSelected) {
    if (item) {
        setPrefix_NativeMenuItem(item, "///", iFalse);
        setPrefix_NativeMenuItem(item, "###", isSelected);
    }
}

void setDisabled_NativeMenuItem(iMenuItem *item, iBool isDisabled) {
    if (item) {
        setPrefix_NativeMenuItem(item, "###", iFalse);
        setPrefix_NativeMenuItem(item, "///", isDisabled);
    }
}

void setLabel_NativeMenuItem(iMenuItem *item, const char *label) {
    free((char *) item->label);
    item->label = iDupStr(label);
}

void setMenuItemLabel_Widget(iWidget *menu, const char *command, const char *newLabel, iChar icon) {
    if (flags_Widget(menu) & nativeMenu_WidgetFlag) {
        iArray *items = userData_Object(menu);
        iAssert(items);
        iForEach(Array, i, items) {
            iMenuItem *item = i.value;
            if (item->command && !iCmpStr(item->command, command)) {
                setLabel_NativeMenuItem(item, newLabel);
                break;
            }
        }
    }
    else {
        iLabelWidget *menuItem = findMenuItem_Widget(menu, command);
        if (menuItem) {
            updateTextCStr_LabelWidget(menuItem, newLabel);
            checkIcon_LabelWidget(menuItem);
            if (icon) {
                setIcon_LabelWidget(menuItem, icon);
                arrange_Widget(menu);
            }
        }
    }
}

void setMenuItemLabelByIndex_Widget(iWidget *menu, size_t index, const char *newLabel) {
    if (!menu) {
        return;
    }
    if (flags_Widget(menu) & nativeMenu_WidgetFlag) {
        iArray *items = userData_Object(menu);
        iAssert(items);
        iAssert(index < size_Array(items));
        setLabel_NativeMenuItem(at_Array(items, index), newLabel);
    }
    else {
        iLabelWidget *menuItem = child_Widget(menu, index);
        iAssert(isInstance_Object(menuItem, &Class_LabelWidget));
        setTextCStr_LabelWidget(menuItem, newLabel);
        checkIcon_LabelWidget(menuItem);
    }
}

void unselectAllNativeMenuItems_Widget(iWidget *menu) {
    iArray *items = userData_Object(menu);
    iAssert(items);
    iForEach(Array, i, items) {
        setSelected_NativeMenuItem(i.value, iFalse);
    }
}

iLocalDef iBool isUsingMenuPopupWindows_(void) {
#if defined (LAGRANGE_ENABLE_POPUP_MENUS) && !defined (iPlatformTerminal)
    return deviceType_App() == desktop_AppDeviceType;
#else
    return iFalse;
#endif
}

void openMenuFlags_Widget(iWidget *d, iInt2 windowCoord, int menuOpenFlags) {
    const iBool postCommands  = (menuOpenFlags & postCommands_MenuOpenFlags) != 0;
    const iBool isMenuFocused = ((menuOpenFlags & setFocus_MenuOpenFlags) ||
                                 focus_Widget() == parent_Widget(d));
#if defined (LAGRANGE_MAC_CONTEXTMENU)
    const iArray *items = userData_Object(d);
    iAssert(flags_Widget(d) & nativeMenu_WidgetFlag);
    iAssert(items);
    showPopupMenu_MacOS(d, windowCoord, constData_Array(items), size_Array(items));
#else
    const iRect rootRect        = rect_Root(d->root);
    const iInt2 rootSize        = rootRect.size;
    const iBool isPhone         = (deviceType_App() == phone_AppDeviceType);
    const iBool isPortraitPhone = (isPhone && isPortrait_App());
    const iBool isSlidePanel    = (flags_Widget(d) & horizontalOffset_WidgetFlag) != 0;
    if (postCommands) {
        postCommandf_App("cancel menu:%p", d); /* dismiss any other menus */
    }
    /* Menu closes when commands are emitted, so handle any pending ones beforehand. */
    processEvents_App(postedEventsOnly_AppEventMode);
    setFlags_Widget(d, hidden_WidgetFlag, iFalse);
    setFlags_Widget(d, commandOnMouseMiss_WidgetFlag, iTrue);
    setFlags_Widget(findChild_Widget(d, "menu.cancel"), disabled_WidgetFlag, iFalse);
    if (isPhone) {
        setFrameColor_Widget(d, isPortraitPhone ? none_ColorId : uiSeparator_ColorId);
    }
    arrange_Widget(d); /* need to know the height */
    iBool allowOverflow = iFalse;
    /* A vertical offset determined by a possible selected label in the menu. */ 
    if (deviceType_App() == desktop_AppDeviceType &&
        windowCoord.y < rootSize.y - lineHeight_Text(uiNormal_FontSize) * 3) {
        iConstForEach(ObjectList, child, children_Widget(d)) {
            const iWidget *item = constAs_Widget(child.object);
            if (flags_Widget(item) & selected_WidgetFlag) {
                windowCoord.y -= item->rect.pos.y;
                allowOverflow = iTrue;
            }
        }
    }
#if defined (LAGRANGE_ENABLE_POPUP_MENUS) && !defined (iPlatformTerminal)
    /* Determine total display bounds where the popup may appear. */
    iRect displayRect = zero_Rect(); 
    for (int i = 0; i < SDL_GetNumVideoDisplays(); i++) {
        SDL_Rect dispBounds;
        SDL_GetDisplayUsableBounds(i, &dispBounds);
        displayRect = union_Rect(
            displayRect, init_Rect(dispBounds.x, dispBounds.y, dispBounds.w, dispBounds.h));
    }
    iRect winRect;
    SDL_Window *sdlWin = get_Window()->win;
    const float pixelRatio = get_Window()->pixelRatio;
    iInt2 winPos;
    SDL_GetWindowPosition(sdlWin, &winPos.x, &winPos.y);
    winRect = rootRect;
    winRect.pos.x /= pixelRatio;
    winRect.pos.y /= pixelRatio;
    winRect.size.x /= pixelRatio;
    winRect.size.y /= pixelRatio;
    addv_I2(&winRect.pos, winPos);
    iRect visibleWinRect = intersect_Rect(winRect, displayRect);
    /* Only use a popup window if the menu can't fit inside the main window. */
    if (height_Widget(d) / pixelRatio > visibleWinRect.size.y && isUsingMenuPopupWindows_()) {
        if (postCommands) {
            postCommand_Widget(d, "menu.opened");
        }
        updateMenuItemFonts_Widget_(d);
        iRoot *oldRoot = current_Root();
        setFlags_Widget(d, keepOnTop_WidgetFlag, iFalse);
        setUserData_Object(d, parent_Widget(d));
        iAssert(userData_Object(d));
        removeChild_Widget(parent_Widget(d), d); /* we'll borrow the widget for a while */
        iInt2 winPos;
        SDL_GetWindowPosition(sdlWin, &winPos.x, &winPos.y);
        iInt2 menuPos = add_I2(winPos,
                               divf_I2(sub_I2(windowCoord, divi_I2(gap2_UI, 2)), pixelRatio));
        /* Check display bounds. */ {
            iInt2 menuSize = divf_I2(d->rect.size, pixelRatio);
            if (menuOpenFlags & center_MenuOpenFlags) {
                iInt2 winSize;
                SDL_GetWindowSize(sdlWin, &winSize.x, &winSize.y);
                menuPos = sub_I2(add_I2(winPos, divi_I2(winSize, 2)), divi_I2(menuSize, 2));
            }
            menuPos.x = iMin(menuPos.x, right_Rect(displayRect) - menuSize.x);
            menuPos.y = iMax(0, iMin(menuPos.y, bottom_Rect(displayRect) - menuSize.y));
        }
        iWindow *win = newPopup_Window(menuPos, d); /* window takes the widget */
        SDL_SetWindowTitle(win->win, "Menu");
        arrange_Widget(d);
        addPopup_App(win);
        SDL_ShowWindow(win->win);
        draw_Window(win);
        setCurrent_Window(mainWindow_App());
        setCurrent_Root(oldRoot);
        return;
    }
#endif
    raise_Widget(d);
    if (deviceType_App() != desktop_AppDeviceType) {
        setFlags_Widget(d, arrangeWidth_WidgetFlag | resizeChildrenToWidestChild_WidgetFlag, 
                        !isPhone);
        setFlags_Widget(d,
                        resizeWidthOfChildren_WidgetFlag | drawBackgroundToBottom_WidgetFlag |
                            drawBackgroundToVerticalSafeArea_WidgetFlag,
                        isPhone);
        if (isPhone) {
            setFlags_Widget(d, borderTop_WidgetFlag, !isSlidePanel && isPortrait_App()); /* menu is otherwise frameless */
            setFixedSize_Widget(d, init_I2(iMin(rootSize.x, rootSize.y), -1));
        }
        else {
            d->rect.size.x = 0;
        }
    }
    updateMenuItemFonts_Widget_(d);
    arrange_Widget(d);
    if (!isSlidePanel) {
        /* LAYOUT BUG: Height of wrapped menu items is incorrect with a single arrange! */
        arrange_Widget(d);
    }
    if (deviceType_App() == phone_AppDeviceType) {
        if (isSlidePanel) {
            d->rect.pos = zero_I2();
        }
        else {
            d->rect.pos = windowToLocal_Widget(d,
                                               init_I2(rootSize.x / 2 - d->rect.size.x / 2,
                                                       rootSize.y));
        }
    }
    else if (menuOpenFlags & center_MenuOpenFlags) {
        d->rect.pos = sub_I2(divi_I2(size_Root(d->root), 2), divi_I2(d->rect.size, 2));
    }
    else {
        d->rect.pos = windowToLocal_Widget(d, windowCoord);
    }
    /* Ensure the full menu is visible. */
    const iRect bounds       = bounds_Widget(d);
    int         leftExcess   = left_Rect(rootRect) - left_Rect(bounds);
    int         rightExcess  = right_Rect(bounds) - right_Rect(rootRect);
    int         topExcess    = top_Rect(rootRect) - top_Rect(bounds);
    int         bottomExcess = bottom_Rect(bounds) - bottom_Rect(rootRect);
#if defined (iPlatformAppleMobile)
    /* Reserve space for the system status bar. */ {
        float l, t, r, b;
        safeAreaInsets_iOS(&l, &t, &r, &b);
        topExcess    += t;
        bottomExcess += iMax(b, get_MainWindow()->keyboardHeight);
        leftExcess   += l;
        rightExcess  += r;
    }
#elif defined (iPlatformMobile)
    /* Reserve space for the keyboard. */
    bottomExcess += get_MainWindow()->keyboardHeight;
#endif
    if (!allowOverflow) {
        if (bottomExcess > 0 && (!isPortraitPhone || !isSlidePanel)) {
            d->rect.pos.y -= bottomExcess;
        }
        if (topExcess > 0) {
            d->rect.pos.y += topExcess;
        }
    }
    if (rightExcess > 0) {
        d->rect.pos.x -= rightExcess;
    }
    if (leftExcess > 0) {
        d->rect.pos.x += leftExcess;
    }
    postRefresh_App();
    if (postCommands) {
        postCommand_Widget(d, "menu.opened");
    }
    setupMenuTransition_Mobile(d, iTrue);
#endif
    if (isMenuFocused) {
        iForEach(ObjectList, i, children_Widget(d)) {
            if (flags_Widget(i.object) & focusable_WidgetFlag) {
                setFocus_Widget(i.object);
                break;
            }
        }
    }
}

void closeMenu_Widget(iWidget *d) {
    if (flags_Widget(d) & nativeMenu_WidgetFlag) {
        return; /* Handled natively. */
    }
    if (d == NULL || flags_Widget(d) & hidden_WidgetFlag) {
        return; /* Already closed. */
    }
    iWindow *win = window_Widget(d);
    if (type_Window(win) == popup_WindowType) {
        iWidget *originalParent = userData_Object(d);
        setUserData_Object(d, NULL);
        win->roots[0]->widget = NULL;
        setRoot_Widget(d, originalParent->root);
        addChild_Widget(originalParent, d);
        setFlags_Widget(d, keepOnTop_WidgetFlag, iTrue);
        SDL_HideWindow(win->win);
        collect_Garbage(win, (iDeleteFunc) delete_Window); /* get rid of it after event processing */
    }
    setFlags_Widget(d, hidden_WidgetFlag, iTrue);
    setFlags_Widget(findChild_Widget(d, "menu.cancel"), disabled_WidgetFlag, iTrue);
    iLabelWidget *button = parentMenuButton_(d);
    if (button) {
        setFlags_Widget(as_Widget(button), selected_WidgetFlag, iFalse);
    }
    postRefresh_App();
    postCommand_Widget(d, "menu.closed");
    setupMenuTransition_Mobile(d, iFalse);
}

iLabelWidget *findMenuItem_Widget(iWidget *menu, const char *command) {
    iForEach(ObjectList, i, children_Widget(menu)) {
        if (isInstance_Object(i.object, &Class_LabelWidget)) {
            iLabelWidget *menuItem = i.object;
            if (!cmp_String(command_LabelWidget(menuItem), command)) {
                return menuItem;
            }
        }
    }
    return NULL;
}

iWidget *findUserData_Widget(iWidget *d, void *userData) {
    iForEach(ObjectList, i, children_Widget(d)) {
        if (userData_Object(i.object) == userData) {
            return i.object;
        }
    }
    return NULL;
}

void setMenuItemDisabled_Widget(iWidget *menu, const char *command, iBool disable) {
    if (flags_Widget(menu) & nativeMenu_WidgetFlag) {
        setDisabled_NativeMenuItem(findNativeMenuItem_Widget(menu, command), disable);
    }
    else {
        iLabelWidget *item = findMenuItem_Widget(menu, command);
        if (item) {
            setFlags_Widget(as_Widget(item), disabled_WidgetFlag, disable);
            refresh_Widget(item);
        }
    }
}

void setMenuItemDisabledByIndex_Widget(iWidget *menu, size_t index, iBool disable) {
    if (!menu) {
        return;
    }
    if (flags_Widget(menu) & nativeMenu_WidgetFlag) {
        setDisabled_NativeMenuItem(at_Array(userData_Object(menu), index), disable);
    }
    else {
        setFlags_Widget(child_Widget(menu, index), disabled_WidgetFlag, disable);
    }    
}

int checkContextMenu_Widget(iWidget *menu, const SDL_Event *ev) {
    if (menu && ev->type == SDL_MOUSEBUTTONDOWN && ev->button.button == SDL_BUTTON_RIGHT) {
        if (isVisible_Widget(menu)) {
            closeMenu_Widget(menu);
            return 0x1;
        }
        const iInt2 mousePos = init_I2(ev->button.x, ev->button.y);
        if (contains_Widget(menu->parent, mousePos)) {
            openMenu_Widget(menu, mousePos);
            if (isEmulatedMouseDevice_UserEvent(ev)) {
                /* Move input focus to the menu since we're using the keyboard. */
                setFocus_Widget(child_Widget(menu, 0));
            }
            return 0x2;
        }
    }
    return 0;
}

iLabelWidget *makeMenuButton_LabelWidget(const char *label, const iMenuItem *items, size_t n) {
    iLabelWidget *button = new_LabelWidget(label, "menu.open");
    iWidget *menu = makeMenu_Widget(as_Widget(button), items, n);
    setFrameColor_Widget(menu, uiBackgroundSelected_ColorId);
    setId_Widget(menu, "menu");
    return button;
}

const iString *removeMenuItemLabelPrefixes_String(const iString *d) {
    iString *str = copy_String(d);
    for (;;) {
        if (startsWith_String(str, "###")) {
            remove_Block(&str->chars, 0, 3);
            continue;
        }
        if (startsWith_String(str, "///")) {
            remove_Block(&str->chars, 0, 3);
            continue;
        }
        if (startsWith_String(str, "```")) {
            remove_Block(&str->chars, 0, 3);
            continue;
        }
        break;
    }
    return collect_String(str);
}

static const iString *replaceNewlinesWithDash_(const iString *str) {
    iString *mod = copy_String(str);
    replace_String(mod, "\n", "  ");
    return collect_String(mod);
}

void updateDropdownSelection_LabelWidget(iLabelWidget *dropButton, const char *selectedCommand) {
    if (!dropButton) {
        return;
    }
    iWidget *menu = findChild_Widget(as_Widget(dropButton), "menu");
    if (flags_Widget(menu) & nativeMenu_WidgetFlag) {
        unselectAllNativeMenuItems_Widget(menu);
        iMenuItem *item = findNativeMenuItem_Widget(menu, selectedCommand);
        if (item) {
            setSelected_NativeMenuItem(item, iTrue);
            updateText_LabelWidget(dropButton,
                                   replaceNewlinesWithDash_(removeMenuItemLabelPrefixes_String(
                                       collectNewCStr_String(item->label))));
            checkIcon_LabelWidget(dropButton);
        }
        return;
    }
    iForEach(ObjectList, i, children_Widget(menu)) {
        if (isInstance_Object(i.object, &Class_LabelWidget)) {
            iLabelWidget *item = i.object;
            const iBool isSelected = endsWith_String(command_LabelWidget(item), selectedCommand);
            setFlags_Widget(as_Widget(item), selected_WidgetFlag, isSelected);
            if (isSelected) {
                updateText_LabelWidget(dropButton,
                                       replaceNewlinesWithDash_(text_LabelWidget(item)));
                checkIcon_LabelWidget(dropButton);
                if (!icon_LabelWidget(dropButton)) {
                    setIcon_LabelWidget(dropButton, icon_LabelWidget(item));
                }
            }
        }
    }
}

const char *selectedDropdownCommand_LabelWidget(const iLabelWidget *dropButton) {
    if (!dropButton) {
        return "";
    }
    iWidget *menu = findChild_Widget(constAs_Widget(dropButton), "menu");
    if (flags_Widget(menu) & nativeMenu_WidgetFlag) {
        iConstForEach(Array, i, userData_Object(menu)) {
            const iMenuItem *item = i.value;
            if (item->label && startsWithCase_CStr(item->label, "###")) {
                return item->command ? item->command : "";
            }
        }        
    }
    else {
        iForEach(ObjectList, i, children_Widget(menu)) {
            if (isInstance_Object(i.object, &Class_LabelWidget)) {
                iLabelWidget *item = i.object;
                if (flags_Widget(i.object) & selected_WidgetFlag) {
                    return cstr_String(command_LabelWidget(item));
                }
            }
        }
    }
    return "";
}

/*-----------------------------------------------------------------------------------------------*/

static iWidget *topLevelOpenMenu_(const iWidget *menuBar) {
    iForEach(ObjectList, i, menuBar->children) {
        iWidget *menu = findChild_Widget(i.object, "menu");
        if (isVisible_Widget(menu)) {
            return i.object;
        }
    }
    return NULL;
}

static iBool topLevelMenuBarHandler_(iWidget *menuButton, const char *cmd) {
    if (equal_Command(cmd, "mouse.hovered")) {
        /* Only dispatched to the flagged widget. */
        iWidget *menuBar = parent_Widget(menuButton);
        iWidget *openSubmenu = topLevelOpenMenu_(menuBar);
        if (openSubmenu && openSubmenu != menuButton) {
            postCommand_Widget(menuButton, "menu.open under:1 bar:1");
        }
        return iTrue;
    }
    return iFalse;
}

iWidget *makeMenuBar_Widget(const iMenuItem *topLevelMenus, size_t num) {
    iWidget *bar = new_Widget();
    setFlags_Widget(bar, arrangeHorizontal_WidgetFlag | arrangeHeight_WidgetFlag, iTrue);
    setBackgroundColor_Widget(bar, uiBackground_ColorId);
    iString *submenuCmd = collectNewCStr_String("menu.open under:1 bar:1");
    for (size_t i = 0; i < num; i++) {
        const iMenuItem *item     = &topLevelMenus[i];
        const iMenuItem *subItems = item->data;
        iLabelWidget    *submenuButton  =
            makeMenuButton_LabelWidget(item->label, subItems, count_MenuItem(subItems));
        setCommand_LabelWidget(submenuButton, submenuCmd);
        iWidget *submenu = findChild_Widget(as_Widget(submenuButton), "menu");
        setFrameColor_Widget(submenu, uiSeparator_ColorId);
        as_Widget(submenuButton)->padding[0] = gap_UI;
        setCommandHandler_Widget(as_Widget(submenuButton), topLevelMenuBarHandler_);
        updateSize_LabelWidget(submenuButton);
        as_Widget(submenuButton)->flags2 |= commandOnHover_WidgetFlag2;
        addChildFlags_Widget(bar, iClob(submenuButton), frameless_WidgetFlag);
    }
    return bar;
}

/*-----------------------------------------------------------------------------------------------*/

static iBool isTabPage_Widget_(const iWidget *tabs, const iWidget *page) {
    return page && page->parent == findChild_Widget(tabs, "tabs.pages");
}

static void unfocusFocusInsideTabPage_(const iWidget *page) {
    iWidget *focus = focus_Widget();
    if (page && focus && hasParent_Widget(focus, page)) {
//        printf("unfocus inside page: %p\n", focus);
        setFocus_Widget(NULL);
    }
}

static void setFocusInsideTabPage_(iWidget *page) {
    iWidget *focus =
        flags_Widget(page) & focusable_WidgetFlag
            ? page
            : findFocusable_Widget(child_Widget(page, 0),
                                   forward_WidgetFocusDir | notInput_WidgetFocusFlag);
    if (focus == page || hasParent_Widget(focus, page)) {
        setFocus_Widget(focus);
    }
}

static iBool tabSwitcher_(iWidget *tabs, const char *cmd) {
    if (equal_Command(cmd, "tabs.switch")) {
        iWidget *target = pointerLabel_Command(cmd, "page");
        if (!target) {
            target = findChild_Widget(tabs, cstr_Command(cmd, "id"));
        }
        if (!target) return iFalse;
        unfocusFocusInsideTabPage_(currentTabPage_Widget(tabs));
        if (flags_Widget(target) & focusable_WidgetFlag) {
            setFocus_Widget(target);
        }
        if (isTabPage_Widget_(tabs, target)) {
            showTabPage_Widget(tabs, target);
            return iTrue;
        }
        else if (hasParent_Widget(target, tabs)) {
            /* Some widget on a page. */
            while (target && !isTabPage_Widget_(tabs, target)) {
                target = target->parent;
            }
            showTabPage_Widget(tabs, target);
            return iTrue;
        }
    }
    else if (equal_Command(cmd, "tabs.next") || equal_Command(cmd, "tabs.prev")) {
        unfocusFocusInsideTabPage_(currentTabPage_Widget(tabs));
        iWidget *pages = findChild_Widget(tabs, "tabs.pages");
        int tabIndex = 0;
        iConstForEach(ObjectList, i, pages->children) {
            const iWidget *child = constAs_Widget(i.object);
            if (isVisible_Widget(child)) break;
            tabIndex++;
        }
        const int dir = (equal_Command(cmd, "tabs.next") ? +1 : -1);
        /* If out of tabs, rotate to the next set of tabs if one is available. */
        if ((tabIndex == 0 && dir < 0) || (tabIndex == childCount_Widget(pages) - 1 && dir > 0)) {
            iWidget *nextTabs = findChild_Widget(otherRoot_Window(get_Window(), tabs->root)->widget,
                                                 "doctabs");
            iWidget *nextPages = findChild_Widget(nextTabs, "tabs.pages");
            tabIndex = (int) (dir < 0 ? childCount_Widget(nextPages) - 1 : 0);
            showTabPage_Widget(nextTabs, child_Widget(nextPages, tabIndex));
            postCommand_App("keyroot.next");
        }
        else {
            showTabPage_Widget(tabs, child_Widget(pages, tabIndex + dir));
        }
        if (argLabel_Command(cmd, "keydown")) {
            setFocusInsideTabPage_((iWidget *) currentTabPage_Widget(tabs));
        }
        refresh_Widget(tabs);
        return iTrue;
    }
    return iFalse;
}

iWidget *makeTabs_Widget(iWidget *parent) {
    iWidget *tabs = makeVDiv_Widget();
    iWidget *buttons = addChild_Widget(tabs, iClob(new_Widget()));
    setFlags_Widget(buttons,
                    resizeWidthOfChildren_WidgetFlag | arrangeHorizontal_WidgetFlag |
                        arrangeHeight_WidgetFlag,
                    iTrue);
    setId_Widget(buttons, "tabs.buttons");
//    setBackgroundColor_Widget(buttons, red_ColorId);
    iWidget *content = addChildFlags_Widget(tabs, iClob(makeHDiv_Widget()), expand_WidgetFlag);
    setId_Widget(content, "tabs.content");
    iWidget *pages = addChildFlags_Widget(
        content, iClob(new_Widget()), expand_WidgetFlag | resizeChildren_WidgetFlag);
    setId_Widget(pages, "tabs.pages");
    addChild_Widget(parent, iClob(tabs));
    setCommandHandler_Widget(tabs, tabSwitcher_);
    return tabs;
}

void setTabBarPosition_Widget(iWidget *tabs, iBool atBottom) {
    iWidget *buttons = findChild_Widget(tabs, "tabs.buttons");
    removeChild_Widget(tabs, buttons);
    addChildPos_Widget(tabs, buttons, atBottom ? back_WidgetAddPos : front_WidgetAddPos);
    iRelease(buttons);
}

static void addTabPage_Widget_(iWidget *tabs, enum iWidgetAddPos addPos, iWidget *page,
                               const char *label, int key, int kmods) {
    iWidget *   pages   = findChild_Widget(tabs, "tabs.pages");
    const iBool isSel   = childCount_Widget(pages) == 0;
    iWidget *   buttons = findChild_Widget(tabs, "tabs.buttons");
    iWidget *   button  = addChildPos_Widget(
        buttons,
        iClob(newKeyMods_LabelWidget(label, key, kmods, format_CStr("tabs.switch page:%p", page))),
        addPos);
    setFlags_Widget(button, selected_WidgetFlag, isSel);
    setFlags_Widget(button, commandOnClick_WidgetFlag | expand_WidgetFlag, iTrue);
    if (prefs_App()->bottomTabBar) {
        setNoBottomFrame_LabelWidget((iLabelWidget *) button, iTrue);
    }
    else {
        setNoTopFrame_LabelWidget((iLabelWidget *) button, iTrue);
    }
    addChildPos_Widget(pages, page, addPos);
    if (tabCount_Widget(tabs) > 1) {
        setFlags_Widget(buttons, hidden_WidgetFlag, iFalse);
    }
    setFlags_Widget(page, hidden_WidgetFlag | disabled_WidgetFlag, !isSel);
}

void appendTabPage_Widget(iWidget *tabs, iWidget *page, const char *label, int key, int kmods) {
    addTabPage_Widget_(tabs, back_WidgetAddPos, page, label, key, kmods);
}

void prependTabPage_Widget(iWidget *tabs, iWidget *page, const char *label, int key, int kmods) {
    addTabPage_Widget_(tabs, front_WidgetAddPos, page, label, key, kmods);
}

void moveTabButtonToEnd_Widget(iWidget *tabButton) {
    iWidget *buttons = tabButton->parent;
    iWidget *tabs    = buttons->parent;
    removeChild_Widget(buttons, tabButton);
    addChild_Widget(buttons, iClob(tabButton));
    arrange_Widget(tabs);
}

iWidget *tabPage_Widget(iWidget *tabs, size_t index) {
    iWidget *pages = findChild_Widget(tabs, "tabs.pages");
    return child_Widget(pages, index);
}

iWidget *removeTabPage_Widget(iWidget *tabs, size_t index) {
    iWidget *buttons = findChild_Widget(tabs, "tabs.buttons");
    iWidget *pages   = findChild_Widget(tabs, "tabs.pages");
    iWidget *button  = removeChild_Widget(buttons, child_Widget(buttons, index));
    iRelease(button);
    iWidget *page = child_Widget(pages, index);
    setFlags_Widget(page, hidden_WidgetFlag | disabled_WidgetFlag, iFalse);
    removeChild_Widget(pages, page); /* `page` is now ours */
    if (tabCount_Widget(tabs) <= 1 && flags_Widget(buttons) & collapse_WidgetFlag) {
        setFlags_Widget(buttons, hidden_WidgetFlag, iTrue);
    }
    return page;
}

void resizeToLargestPage_Widget(iWidget *tabs) {
    if (!tabs) return;
//    puts("RESIZE TO LARGEST PAGE ...");
    iWidget *pages = findChild_Widget(tabs, "tabs.pages");
    iForEach(ObjectList, i, children_Widget(pages)) {
        setMinSize_Widget(i.object, zero_I2());
        iWidget *w = i.object;
        w->rect.size = zero_I2();
    }
    arrange_Widget(tabs);
    iInt2 largest = zero_I2();
    iConstForEach(ObjectList, j, children_Widget(pages)) {
        const iWidget *page = constAs_Widget(j.object);
        largest = max_I2(largest, page->rect.size);
    }
    iForEach(ObjectList, k, children_Widget(pages)) {
        setMinSize_Widget(k.object, largest);
    }
    setFixedSize_Widget(tabs, addY_I2(largest, height_Widget(findChild_Widget(tabs, "tabs.buttons"))));
//    puts("... DONE WITH RESIZE TO LARGEST PAGE");
}

static iLabelWidget *tabButtonForPage_Widget_(iWidget *tabs, const iWidget *page) {
    iWidget *buttons = findChild_Widget(tabs, "tabs.buttons");
    iForEach(ObjectList, i, buttons->children) {
        iAssert(isInstance_Object(i.object, &Class_LabelWidget));
        iAny *label = i.object;
        if (pointerLabel_Command(cstr_String(command_LabelWidget(label)), "page") == page) {
            return label;
        }
    }
    return NULL;
}

void addTabCloseButton_Widget(iWidget *tabs, const iWidget *page, const char *command) {
    if (deviceType_App() == phone_AppDeviceType) {
        return; /* Close buttons not used on a phone due to lack of space. */
    }
    iLabelWidget *tabButton = tabButtonForPage_Widget_(tabs, page);
    setPadding_Widget(as_Widget(tabButton), 0, 0, 0, gap_UI / 4);
    setFlags_Widget(as_Widget(tabButton), arrangeVertical_WidgetFlag | resizeHeightOfChildren_WidgetFlag, iTrue);
#if defined (iPlatformApple)
    const int64_t edge = moveToParentLeftEdge_WidgetFlag;
#else
    const int64_t edge = moveToParentRightEdge_WidgetFlag;
#endif
    iLabelWidget *close = addChildFlags_Widget(
        as_Widget(tabButton),
        iClob(new_LabelWidget(close_Icon,
                              format_CStr("%s id:%s", command, cstr_String(id_Widget(page))))),
        edge | tight_WidgetFlag | frameless_WidgetFlag | noBackground_WidgetFlag |
            hidden_WidgetFlag | visibleOnParentHover_WidgetFlag);
    if (deviceType_App() != desktop_AppDeviceType) {
        setFlags_Widget(as_Widget(close),
                        hidden_WidgetFlag | visibleOnParentHover_WidgetFlag, iFalse);
    }
    if (deviceType_App() == tablet_AppDeviceType) {
        setFlags_Widget(as_Widget(close), hidden_WidgetFlag | disabledWhenHidden_WidgetFlag, iTrue);
        as_Widget(close)->flags2 |= visibleOnParentSelected_WidgetFlag2;
    }
    setNoAutoMinHeight_LabelWidget(close, iTrue);
    updateSize_LabelWidget(close);
}

void showTabPage_Widget(iWidget *tabs, const iAnyObject *page) {
    if (!page) {
        return;
    }
    /* Select the corresponding button. */ {
        iWidget *buttons = findChild_Widget(tabs, "tabs.buttons");
        iForEach(ObjectList, i, buttons->children) {
            iAssert(isInstance_Object(i.object, &Class_LabelWidget));
            iAny *label = i.object;
            const iBool isSel =
                (pointerLabel_Command(cstr_String(command_LabelWidget(label)), "page") == page);
            setFlags_Widget(label, selected_WidgetFlag, isSel);
        }
    }
    /* Show/hide pages. */ {
        iWidget *pages = findChild_Widget(tabs, "tabs.pages");
        iForEach(ObjectList, i, pages->children) {
            iWidget *child = as_Widget(i.object);
            setFlags_Widget(child, hidden_WidgetFlag | disabled_WidgetFlag, child != page);
        }
    }
    /* Notify. */
    if (!isEmpty_String(id_Widget(page))) {
        postCommandf_Root(constAs_Widget(page)->root,
                          "tabs.changed id:%s",
                          cstr_String(id_Widget(constAs_Widget(page))));
    }
}

iLabelWidget *tabPageButton_Widget(iWidget *tabs, const iAnyObject *page) {
    return tabButtonForPage_Widget_(tabs, page);
}

iBool isTabButton_Widget(const iWidget *d) {
    return d->parent && cmp_String(id_Widget(d->parent), "tabs.buttons") == 0;
}

void setTabPageLabel_Widget(iWidget *tabs, const iAnyObject *page, const iString *label) {
    iLabelWidget *button = tabButtonForPage_Widget_(tabs, page);
    setText_LabelWidget(button, label);
    arrange_Widget(tabs);
}

size_t tabPageIndex_Widget(const iWidget *tabs, const iAnyObject *page) {
    iWidget *pages = findChild_Widget(tabs, "tabs.pages");
    return indexOfChild_Widget(pages, page);
}

const iWidget *currentTabPage_Widget(const iWidget *tabs) {
    iWidget *pages = findChild_Widget(tabs, "tabs.pages");
    iConstForEach(ObjectList, i, pages->children) {
        if (isVisible_Widget(i.object)) {
            return constAs_Widget(i.object);
        }
    }
    return NULL;
}

size_t tabCount_Widget(const iWidget *tabs) {
    return childCount_Widget(findChild_Widget(tabs, "tabs.pages"));
}

/*-----------------------------------------------------------------------------------------------*/

iWidget *makeSheet_Widget(const char *id) {
    iWidget *sheet = new_Widget();
    setId_Widget(sheet, id);
    useSheetStyle_Widget(sheet);
    return sheet;
}

void useSheetStyle_Widget(iWidget *d) {
    setPadding1_Widget(d, 3 * gap_UI);
    setFrameColor_Widget(d, uiSeparator_ColorId);
    setBackgroundColor_Widget(d, uiBackground_ColorId);
    setFlags_Widget(d,
                    parentCannotResize_WidgetFlag | focusRoot_WidgetFlag | mouseModal_WidgetFlag |
                        keepOnTop_WidgetFlag | arrangeVertical_WidgetFlag | arrangeSize_WidgetFlag |
                        centerHorizontal_WidgetFlag | overflowScrollable_WidgetFlag,
                    iTrue);
}

static iLabelWidget *addDialogTitle_(iWidget *dlg, const char *text, const char *id) {
    iLabelWidget *label = new_LabelWidget(text, NULL);
    addChildFlags_Widget(dlg, iClob(label), alignLeft_WidgetFlag | frameless_WidgetFlag |
                                                resizeToParentWidth_WidgetFlag);
    setAllCaps_LabelWidget(label, iTrue);
    setTextColor_LabelWidget(label, uiHeading_ColorId);
    if (id) {
        setId_Widget(as_Widget(label), id);
    }
    return label;
}

iLabelWidget *addDialogTitle_Widget(iWidget *dlg, const char *text, const char *idOrNull) {
    return addDialogTitle_(dlg, text, idOrNull);
}

static void acceptValueInput_(iWidget *dlg) {
    iInputWidget *input = findChild_Widget(dlg, "input");
    if (!isEmpty_String(id_Widget(dlg))) {
        const iString *val = text_InputWidget(input);
        postCommandf_App("%s arg:%d value:%s",
                         cstr_String(id_Widget(dlg)),
                         toInt_String(val),
                         cstr_String(val));
        setBackupFileName_InputWidget(input, NULL);
    }
}

static void updateValueInputSizing_(iWidget *dlg) {
    const iRect safeRoot = safeRect_Root(dlg->root);
    const iInt2 rootSize = safeRoot.size;
    iWidget *   title    = findChild_Widget(dlg, "valueinput.title");
    iWidget *   prompt   = findChild_Widget(dlg, "valueinput.prompt");
    if (deviceType_App() == phone_AppDeviceType) {
        dlg->rect.size.x = rootSize.x;
    }
    else if (deviceType_App() == tablet_AppDeviceType) {
        dlg->rect.size.x = iMin(rootSize.x, rootSize.y);
    }
    else {
        dlg->rect.size.x =
            iMin(rootSize.x, iMaxi(iMaxi(100 * gap_UI, title ? title->rect.size.x : 0),
                                   prompt->rect.size.x));
    }
    if (deviceType_App() != desktop_AppDeviceType) {
        dlg->minSize.y = get_MainWindow()->keyboardHeight == 0 ? 60 * gap_UI : 0;
    }
    /* Adjust the maximum number of visible lines. */
    int footer = 6 * gap_UI;
    iWidget *buttons = findChild_Widget(dlg, "dialogbuttons");
    if (buttons && deviceType_App() == desktop_AppDeviceType) {
        footer += height_Widget(buttons);
    }
    iInputWidget *input = findChild_Widget(dlg, "input");
    setLineLimits_InputWidget(input,
                              1,
                              (height_Rect(visibleRect_Root(dlg->root)) - footer -
                               height_Widget(buttons) - height_Widget(prompt)) /
                                  lineHeight_Text(font_InputWidget(input)));
}

static void animateToRootVisibleBottom_(iWidget *widget, uint32_t span) {
    /* Move bottom to visible area's bottom. */
    int curY = bounds_Widget(widget).pos.y;
    int dstY = bottom_Rect(visibleRect_Root(widget->root)) - height_Widget(widget);
    widget->rect.pos.y = windowToLocal_Widget(widget, init_I2(0, dstY)).y;
    setVisualOffset_Widget(widget, curY - dstY, 0, 0);
    setVisualOffset_Widget(widget, 0, span, easeOut_AnimFlag | softer_AnimFlag);
}

void animateToRootVisibleTop_Widget(iWidget *widget, uint32_t span) {
    int curY = bounds_Widget(widget).pos.y;
    int dstY = top_Rect(visibleRect_Root(widget->root));
    widget->rect.pos.y = windowToLocal_Widget(widget, init_I2(0, dstY)).y;
    setVisualOffset_Widget(widget, curY - dstY, 0, 0);
    setVisualOffset_Widget(widget, 0, span, easeOut_AnimFlag | softer_AnimFlag);
}

int dialogTransitionDir_Widget(const iWidget *dlg) {
    if (deviceType_App() == desktop_AppDeviceType) {
        return top_TransitionDir;
    }
    return isFullSizePanel_Mobile(dlg) ? right_TransitionDir : bottom_TransitionDir;
}

iBool valueInputHandler_(iWidget *dlg, const char *cmd) {
    iWidget *ptr = as_Widget(pointer_Command(cmd));
    if (equal_Command(cmd, "window.resized") || equal_Command(cmd, "keyboard.changed")) {
        if (isVisible_Widget(dlg)) {
            updateValueInputSizing_(dlg);
            arrange_Widget(dlg);
            if (deviceType_App() != desktop_AppDeviceType) {
                animateToRootVisibleBottom_(dlg, keyboardShowSpan_Mobile);
            }
        }
        return iFalse;
    }
    if (equal_Command(cmd, "input.resized")) {
        /* BUG: A single arrange here is not sufficient, leaving a big gap between prompt and input. Why? */
        arrange_Widget(dlg);
        arrange_Widget(dlg);
        if (deviceType_App() != desktop_AppDeviceType) {
            animateToRootVisibleBottom_(dlg, 100);
        }
        return iTrue;
    }
    if (equal_Command(cmd, "input.ended")) {
        if (argLabel_Command(cmd, "enter") && hasParent_Widget(ptr, dlg)) {
            if (arg_Command(cmd)) {
                acceptValueInput_(dlg);
            }
            else {
                postCommandf_App("valueinput.cancelled id:%s", cstr_String(id_Widget(dlg)));
                setId_Widget(dlg, ""); /* no further commands to emit */
            }
            setupSheetTransition_Mobile(dlg, dialogTransitionDir_Widget(dlg));
            destroy_Widget(dlg);
            return iTrue;
        }
        return iFalse;
    }
    else if (equal_Command(cmd, "valueinput.set")) {
        iInputWidget *input = findChild_Widget(dlg, "input");
        setTextUndoableCStr_InputWidget(input, suffixPtr_Command(cmd, "text"), iTrue);
        deselect_InputWidget(input);
        validate_InputWidget(input);
        updateValueInputSizing_(dlg);
        arrange_Widget(dlg);
        if (deviceType_App() != desktop_AppDeviceType) {
            animateToRootVisibleBottom_(dlg, 100);
        }
        if (argLabel_Command(cmd, "select")) {
            selectAll_InputWidget(input);
        }
        return iTrue;
    }
    else if (equal_Command(cmd, "valueinput.upload")) {
        setFocus_Widget(NULL);
        iInputWidget *input = findChild_Widget(dlg, "input");
        /* Contents of the editor are transferred via the backup file. */
        postCommand_Widget(input, "input.backup");
        processEvents_App(postedEventsOnly_AppEventMode); /* unfocus, save backup */
        const iString *url = collect_String(suffix_Command(cmd, "url"));
        iAssert(equalCase_Rangecc(urlScheme_String(url), "spartan"));
        iUploadWidget *upload = new_UploadWidget(spartan_UploadProtocol);
        setUrl_UploadWidget(upload, url);
        setResponseViewer_UploadWidget(upload, document_Command(cmd));
        addChild_Widget(get_Root()->widget, iClob(upload));
        setupSheetTransition_Mobile(dlg, dialogTransitionDir_Widget(dlg));
        destroy_Widget(dlg);        
        return iTrue;
    }
    else if (equal_Command(cmd, "valueinput.cancel")) {
        postCommandf_App("valueinput.cancelled id:%s", cstr_String(id_Widget(dlg)));
        setId_Widget(dlg, ""); /* no further commands to emit */
        setupSheetTransition_Mobile(dlg, dialogTransitionDir_Widget(dlg));
        destroy_Widget(dlg);
        return iTrue;
    }
    else if (equal_Command(cmd, "valueinput.accept")) {
        acceptValueInput_(dlg);
        setupSheetTransition_Mobile(dlg, dialogTransitionDir_Widget(dlg));
        destroy_Widget(dlg);
        return iTrue;
    }
    return iFalse;
}

iWidget *makeDialogButtons_Widget(const iMenuItem *actions, size_t numActions) {
    iWidget *div = new_Widget();
    setId_Widget(div, "dialogbuttons");
    setFlags_Widget(div,
                    arrangeHorizontal_WidgetFlag | arrangeHeight_WidgetFlag |
                        resizeToParentWidth_WidgetFlag |
                        resizeWidthOfChildren_WidgetFlag,
                    iTrue);
    /* If there is no separator, align everything to the right. */
    iBool haveSep = iFalse;
    for (size_t i = 0; i < numActions; i++) {
        if (!iCmpStr(actions[i].label, "---")) {
            haveSep = iTrue;
            break;
        }
    }
    if (!haveSep) {
        addChildFlags_Widget(div, iClob(new_Widget()), expand_WidgetFlag);
    }
    int fonts[2] = { uiLabel_FontId, uiLabelBold_FontId };
    if (deviceType_App() != desktop_AppDeviceType) {
        fonts[0] = uiLabelBig_FontId;
        fonts[1] = uiLabelBigBold_FontId;
    }
    for (size_t i = 0; i < numActions; i++) {
        const char *label     = actions[i].label;
        const char *cmd       = actions[i].command;
        int         key       = actions[i].key;
        int         kmods     = actions[i].kmods;
        const iBool isDefault = (i == numActions - 1);
        if (*label == '*' || *label == '&') {
            continue; /* Special value selection items for a Question dialog. */
        }
        if (startsWith_CStr(label, "```")) {
            /* Annotation. */
            iLabelWidget *annotation = addChild_Widget(div, iClob(new_LabelWidget(label + 3, NULL)));
            setTextColor_LabelWidget(annotation, uiTextAction_ColorId);
            continue;
        }
        if (!iCmpStr(label, "---")) {
            /* Separator.*/
            addChildFlags_Widget(div, iClob(new_Widget()), expand_WidgetFlag);
            continue;
        }
        if (!iCmpStr(label, "${cancel}") && !cmd) {
            cmd = "cancel";
            key = SDLK_ESCAPE;
            kmods = 0;
        }
        if (isDefault) {
            if (!key) {
                key = SDLK_RETURN;
                kmods = 0;
            }
            if (label == NULL) {
                label = format_CStr(uiTextAction_ColorEscape "%s", cstr_Lang("dlg.default"));
            }
        }
        iLabelWidget *button =
            addChild_Widget(div, iClob(newKeyMods_LabelWidget(label, key, kmods, cmd)));
        if (isDefault) {
            setId_Widget(as_Widget(button), "default");
        }
        setFlags_Widget(as_Widget(button), alignLeft_WidgetFlag | drawKey_WidgetFlag, isDefault);
        if (key && key != SDLK_ESCAPE && deviceType_App() == desktop_AppDeviceType) {
            setFlags_Widget(as_Widget(button), alignLeft_WidgetFlag | drawKey_WidgetFlag, iTrue);
        }
        if (deviceType_App() != desktop_AppDeviceType) {
            setFlags_Widget(as_Widget(button), frameless_WidgetFlag | noBackground_WidgetFlag, iTrue);
            setTextColor_LabelWidget(button, uiTextAction_ColorId);
        }
        setFont_LabelWidget(button, isDefault ? fonts[1] : fonts[0]);
    }
    return div;
}

iWidget *makeValueInput_Widget(iWidget *parent, const iString *initialValue, const char *title,
                               const char *prompt, const char *acceptLabel,
                               const char *command){
    return makeValueInputWithAdditionalActions_Widget(
        parent, initialValue, title, prompt, acceptLabel, command, NULL, 0);
}

iWidget *makeValueInputWithAdditionalActions_Widget(iWidget *parent, const iString *initialValue,
                                                    const char *title, const char *prompt,
                                                    const char *acceptLabel, const char *command,
                                                    const iMenuItem *additionalActions,
                                                    size_t           numAdditionalActions) {
    if (parent) {
        setFocus_Widget(NULL);
    }
    iWidget *dlg = makeSheet_Widget(command);
    setCommandHandler_Widget(dlg, valueInputHandler_);
    if (parent) {
        addChild_Widget(parent, iClob(dlg));
    }
    if (deviceType_App() == desktop_AppDeviceType) { /* conserve space on mobile */
        addDialogTitle_(dlg, title, "valueinput.title");
    }
    iLabelWidget *promptLabel;
    setId_Widget(addChildFlags_Widget(
                     dlg, iClob(promptLabel = new_LabelWidget(prompt, NULL)), frameless_WidgetFlag
                     | resizeToParentWidth_WidgetFlag | fixedHeight_WidgetFlag),
                 "valueinput.prompt");
    setWrap_LabelWidget(promptLabel, iTrue);
    iInputWidget *input = addChildFlags_Widget(dlg, iClob(new_InputWidget(0)),
                                               resizeToParentWidth_WidgetFlag);
    setContentPadding_InputWidget(input, 0.5f * gap_UI, 0.5f * gap_UI);
    if (deviceType_App() == phone_AppDeviceType) {
        setFont_InputWidget(input, uiLabelBig_FontId);
        setBackgroundColor_Widget(dlg, uiBackgroundSidebar_ColorId);
        setContentPadding_InputWidget(input, gap_UI, gap_UI);
    }
    if (initialValue) {
        setText_InputWidget(input, initialValue);
    }
    setId_Widget(as_Widget(input), "input");
    addChild_Widget(dlg, iClob(makePadding_Widget(gap_UI)));
    /* On mobile, the actions are laid out a bit differently: buttons on top, on opposite edges. */
    iArray actions;
    init_Array(&actions, sizeof(iMenuItem));
    for (size_t i = 0; i < numAdditionalActions; i++) {
        pushBack_Array(&actions, &additionalActions[i]);
    }
    if (numAdditionalActions) {
        pushBack_Array(&actions, &(iMenuItem){ "---" });
    }
    pushBack_Array(&actions, &(iMenuItem){ "${cancel}", SDLK_ESCAPE, 0, "valueinput.cancel" });
    if (deviceType_App() != desktop_AppDeviceType) {
        pushBack_Array(&actions, &(iMenuItem){ "---" });
    }
    pushBack_Array(&actions,
                   &(iMenuItem){ acceptLabel,
                                 SDLK_RETURN,
                                 acceptKeyMod_ReturnKeyBehavior(prefs_App()->returnKey),
                                 "valueinput.accept" });
    addChildPos_Widget(dlg,
                       iClob(makeDialogButtons_Widget(constData_Array(&actions),
                                                      size_Array(&actions))),
                       deviceType_App() != desktop_AppDeviceType ?
                        front_WidgetAddPos : back_WidgetAddPos);
    deinit_Array(&actions);
    arrange_Widget(dlg);
    if (parent) {
        setFocus_Widget(as_Widget(input));
    }
    /* Check that the top is in the safe area. */
    if (deviceType_App() != desktop_AppDeviceType) {
        dlg->rect.pos.y = windowToLocal_Widget(dlg, init_I2(0, bottom_Rect(visibleRect_Root(dlg->root)) -
            dlg->rect.size.y)).y;
        setFlags_Widget(dlg, drawBackgroundToBottom_WidgetFlag, iTrue);
    }
    updateValueInputSizing_(dlg);
    setupSheetTransition_Mobile(dlg, incoming_TransitionFlag | dialogTransitionDir_Widget(dlg));
    return dlg;
}

void updateValueInput_Widget(iWidget *d, const char *title, const char *prompt) {
    setTextCStr_LabelWidget(findChild_Widget(d, "valueinput.title"), title);
    setTextCStr_LabelWidget(findChild_Widget(d, "valueinput.prompt"), prompt);
    updateValueInputSizing_(d);
}

static void updateQuestionWidth_(iWidget *dlg) {
    iWidget *title = findChild_Widget(dlg, "question.title");
    iWidget *msg   = findChild_Widget(dlg, "question.msg");
    if (title && msg) {
        const iRect safeRoot = safeRect_Root(dlg->root);
        const iInt2 rootSize = safeRoot.size;
        const int padding = 6 * gap_UI;
        dlg->rect.size.x =
            iMin(iMin(150 * gap_UI, rootSize.x),
                 iMaxi(iMaxi(100 * gap_UI, padding + title->rect.size.x),
                       padding + msg->rect.size.x));
    }
}

static iBool messageHandler_(iWidget *msg, const char *cmd) {
    /* Almost any command dismisses the sheet. */
    /* TODO: Add a "notification" type of user events to separate them from user actions. */
    if (!(equal_Command(cmd, "media.updated") ||
          equal_Command(cmd, "media.player.update") ||
          equal_Command(cmd, "bookmarks.request.finished") ||
          equal_Command(cmd, "bookmarks.changed") ||
          equal_Command(cmd, "document.autoreload") ||
          equal_Command(cmd, "document.reload") ||
          equal_Command(cmd, "document.request.updated") ||
          equal_Command(cmd, "document.linkkeys") ||
          equal_Command(cmd, "scrollbar.fade") ||
          equal_Command(cmd, "widget.overflow") ||
          equal_Command(cmd, "edgeswipe.ended") ||
          equal_Command(cmd, "layout.changed") ||
          equal_Command(cmd, "theme.changed") ||
          equal_Command(cmd, "focus.lost") ||
          equal_Command(cmd, "focus.gained") || 
          startsWith_CStr(cmd, "feeds.update.") ||
          startsWith_CStr(cmd, "window."))) {
        setupSheetTransition_Mobile(msg, dialogTransitionDir_Widget(msg));
        destroy_Widget(msg);
    }
    else if (equal_Command(cmd, "window.resized")) {
        updateQuestionWidth_(msg);
    }
    return iFalse;
}

iWidget *makeSimpleMessage_Widget(const char *title, const char *msg) {
    return makeMessage_Widget(title,
                              msg,
                              (iMenuItem[]){ { "${dlg.message.ok}", 0, 0, "message.ok" } },
                              1);
}

iWidget *makeMessage_Widget(const char *title, const char *msg, const iMenuItem *items,
                            size_t numItems) {
    iWidget *dlg = makeQuestion_Widget(title, msg, items, numItems);
    addAction_Widget(dlg, SDLK_ESCAPE, 0, "message.ok");
    addAction_Widget(dlg, SDLK_SPACE, 0, "message.ok");
    return dlg;
}

iWidget *makeQuestion_Widget(const char *title, const char *msg,
                             const iMenuItem *items, size_t numItems) {
    processEvents_App(postedEventsOnly_AppEventMode);
    if (isUsingPanelLayout_Mobile()) {
        iArray *panelItems = collectNew_Array(sizeof(iMenuItem));
        pushBackN_Array(panelItems, (iMenuItem[]){
            { format_CStr("title text:%s", title) },
            { format_CStr("label text:%s", msg) },
            { NULL }
        }, 3);
        for (size_t i = 0; i < numItems; i++) {
            const iMenuItem *item = &items[i];
            const char first = item->label[0];
            if (first == '*' || first == '&') {
                insert_Array(panelItems, size_Array(panelItems) - 1,
                             &(iMenuItem){ format_CStr("button selected:%d text:%s",
                                                       first == '&' ? 1 : 0, item->label + 1),
                                           0, 0, item->command });
            }
        }
        iWidget *dlg = makePanels_Mobile("", data_Array(panelItems), items, numItems);
        setCommandHandler_Widget(dlg, messageHandler_);
        setupSheetTransition_Mobile(dlg, incoming_TransitionFlag | dialogTransitionDir_Widget(dlg));
        return dlg;
    }
    iWidget *dlg = makeSheet_Widget("");
    setCommandHandler_Widget(dlg, messageHandler_);
    addDialogTitle_(dlg, title, "question.title");
    iLabelWidget *msgLabel;
    setId_Widget(addChildFlags_Widget(dlg,
                                      iClob(msgLabel = new_LabelWidget(msg, NULL)),
                                      frameless_WidgetFlag | fixedHeight_WidgetFlag |
                                          resizeToParentWidth_WidgetFlag),
                 "question.msg");
    setWrap_LabelWidget(msgLabel, iTrue);
    /* Check for value selections. */
    for (size_t i = 0; i < numItems; i++) {
        const iMenuItem *item = &items[i];
        const char first = item->label[0];
        if (first == '*' || first == '&') {
            iLabelWidget *option =
                addChildFlags_Widget(dlg,
                                 iClob(newKeyMods_LabelWidget(item->label + 1,
                                                              item->key,
                                                              item->kmods,
                                                              item->command)),
                                 resizeToParentWidth_WidgetFlag |
                                 (first == '&' ? selected_WidgetFlag : 0));
            if (deviceType_App() != desktop_AppDeviceType) {
                setFont_LabelWidget(option, uiLabelBig_FontId);
            }
        }
    }
    addChild_Widget(dlg, iClob(makePadding_Widget(gap_UI)));
    addChild_Widget(dlg, iClob(makeDialogButtons_Widget(items, numItems)));
    addChild_Widget(dlg->root->widget, iClob(dlg));
    updateQuestionWidth_(dlg);
    class_Widget(as_Widget(msgLabel))->sizeChanged(as_Widget(msgLabel));
    arrange_Widget(dlg); /* BUG: This extra arrange shouldn't be needed but the dialog won't
                            be arranged correctly unless it's here. */
    setupSheetTransition_Mobile(dlg, iTrue);
    return dlg;
}

void setToggle_Widget(iWidget *d, iBool active) {
    if (d) {
        setFlags_Widget(d, selected_WidgetFlag, active);
        iLabelWidget *label = (iLabelWidget *) d;
        if (!cmp_String(text_LabelWidget(label), toggleYes_Icon) ||
            !cmp_String(text_LabelWidget(label), toggleNo_Icon)) {
            updateText_LabelWidget(
                (iLabelWidget *) d,
                collectNewCStr_String(isSelected_Widget(d) ? toggleYes_Icon : toggleNo_Icon));
        }
        else {
            refresh_Widget(d);
        }
    }
}

static iBool toggleHandler_(iWidget *d, const char *cmd) {
    if (equal_Command(cmd, "toggle") && pointer_Command(cmd) == d) {
        setToggle_Widget(d, (flags_Widget(d) & selected_WidgetFlag) == 0);
        postCommand_Widget(d,
                           format_CStr("%s.changed arg:%d",
                                       cstr_String(id_Widget(d)),
                                       isSelected_Widget(d) ? 1 : 0));
        return iTrue;
    }
    else if (equal_Command(cmd, "lang.changed")) {
        /* TODO: Measure labels again. */
    }
    return iFalse;
}

iWidget *makeToggle_Widget(const char *id) {
    iWidget *toggle = as_Widget(new_LabelWidget(toggleYes_Icon, "toggle")); /* "YES" for sizing */
    setId_Widget(toggle, id);
    /* TODO: Measure both labels and use the larger of the two. */
    updateTextCStr_LabelWidget((iLabelWidget *) toggle, toggleNo_Icon); /* actual initial value */
    setFlags_Widget(toggle, fixedWidth_WidgetFlag, iTrue);
    setCommandHandler_Widget(toggle, toggleHandler_);
    return toggle;
}

void appendFramelessTabPage_Widget(iWidget *tabs, iWidget *page, const char *title, int shortcut,
                                   int kmods) {
    appendTabPage_Widget(tabs, page, title, shortcut, kmods);
    setFlags_Widget(
        (iWidget *) back_ObjectList(children_Widget(findChild_Widget(tabs, "tabs.buttons"))),
        frameless_WidgetFlag | noBackground_WidgetFlag,
        iTrue);
}

iWidget *makeTwoColumns_Widget(iWidget **headings, iWidget **values) {
    iWidget *page = new_Widget();
    setFlags_Widget(page, arrangeHorizontal_WidgetFlag | arrangeSize_WidgetFlag, iTrue);
    *headings = addChildFlags_Widget(
        page, iClob(new_Widget()), arrangeVertical_WidgetFlag | arrangeSize_WidgetFlag);
    *values = addChildFlags_Widget(
        page, iClob(new_Widget()), arrangeVertical_WidgetFlag | arrangeSize_WidgetFlag);
    return page;
}

iLabelWidget *dialogAcceptButton_Widget(const iWidget *d) {
    iWidget *buttonParent = findChild_Widget(d, "dialogbuttons");
    if (!buttonParent) {
        iAssert(isUsingPanelLayout_Mobile());
        buttonParent = findChild_Widget(d, "navi.actions");
    }
    return (iLabelWidget *) lastChild_Widget(buttonParent);
}

iWidget *appendTwoColumnTabPage_Widget(iWidget *tabs, const char *title, int shortcut, iWidget **headings,
                                       iWidget **values) {
    /* TODO: Use `makeTwoColumnWidget_()`, see above. */
    iWidget *page = new_Widget();
    setFlags_Widget(page, arrangeVertical_WidgetFlag | arrangeSize_WidgetFlag, iTrue);
    addChildFlags_Widget(page, iClob(new_Widget()), expand_WidgetFlag);
    setPadding_Widget(page, 0, gap_UI, 0, gap_UI);
    iWidget *columns = new_Widget();
    addChildFlags_Widget(page, iClob(columns), arrangeHorizontal_WidgetFlag | arrangeSize_WidgetFlag);
    *headings = addChildFlags_Widget(
        columns, iClob(new_Widget()), arrangeVertical_WidgetFlag | arrangeSize_WidgetFlag);
    *values = addChildFlags_Widget(
        columns, iClob(new_Widget()), arrangeVertical_WidgetFlag | arrangeSize_WidgetFlag);
    addChildFlags_Widget(page, iClob(new_Widget()), expand_WidgetFlag);
    appendFramelessTabPage_Widget(tabs, iClob(page), title, shortcut, shortcut ? KMOD_PRIMARY : 0);
    return page;
}

static void addDialogPadding_(iWidget *headings, iWidget *values) {
    const int bigGap = iMaxi(1, lineHeight_Text(uiLabel_FontId) * 3 / 4);
    addChild_Widget(headings, iClob(makePadding_Widget(bigGap)));
    addChild_Widget(values,   iClob(makePadding_Widget(bigGap)));    
}

static void makeTwoColumnHeading_(const char *title, iWidget *headings, iWidget *values) {
    if (isTerminal_Platform()) {
        addDialogPadding_(headings, values);
    }
    setFont_LabelWidget(addChildFlags_Widget(headings,
                                             iClob(makeHeading_Widget(
                                                 format_CStr(uiHeading_ColorEscape "%s", title))),
                                             ignoreForParentWidth_WidgetFlag),
                        uiLabelBold_FontId);
    addChild_Widget(values, iClob(makeHeading_Widget("")));
}

static void expandInputFieldWidth_(iInputWidget *input) {
    if (!input) return;
    iWidget *page = as_Widget(input)->parent->parent->parent->parent; /* tabs > page > values > input */
    as_Widget(input)->rect.size.x =
        right_Rect(bounds_Widget(page)) - left_Rect(bounds_Widget(constAs_Widget(input)));
}

static void addRadioButton_(iWidget *parent, const char *id, const char *label, const char *cmd) {
    setId_Widget(
        addChildFlags_Widget(parent, iClob(new_LabelWidget(label, cmd)), radio_WidgetFlag),
        id);
}

static iBool proportionalFonts_(const iFontSpec *spec) {
    return (spec->flags & monospace_FontSpecFlag) == 0 && ~spec->flags & auxiliary_FontSpecFlag;
}

static iBool monospaceFonts_(const iFontSpec *spec) {
    return (spec->flags & monospace_FontSpecFlag) != 0 && ~spec->flags & auxiliary_FontSpecFlag;
}

static const iArray *makeFontItems_(const char *id) {
    iArray *items = collectNew_Array(sizeof(iMenuItem));
    if (!startsWith_CStr(id, "mono")) {
        iConstForEach(PtrArray, i, listSpecs_Fonts(proportionalFonts_)) {
            const iFontSpec *spec = i.ptr;
            pushBack_Array(
                items,
                &(iMenuItem){ cstr_String(&spec->name),
                              0,
                              0,
                              format_CStr("!font.set %s:%s", id, cstr_String(&spec->id)) });
        }
        pushBack_Array(items, &(iMenuItem){ "---" });
    }
    iConstForEach(PtrArray, j, listSpecs_Fonts(monospaceFonts_)) {
        const iFontSpec *spec = j.ptr;
        pushBack_Array(
            items,
            &(iMenuItem){ cstr_String(&spec->name),
                          0,
                          0,
                          format_CStr("!font.set %s:%s", id, cstr_String(&spec->id)) });
    }
    pushBack_Array(items, &(iMenuItem){ NULL }); /* terminator */
    return items;
}

static void addFontButtons_(iWidget *parent, const char *id) {
    const iArray *items = makeFontItems_(id);
    size_t widestIndex = findWidestLabel_MenuItem(constData_Array(items), size_Array(items));
    iLabelWidget *button = makeMenuButton_LabelWidget(constValue_Array(items, widestIndex, iMenuItem).label,
                                                      constData_Array(items), size_Array(items));
    setBackgroundColor_Widget(findChild_Widget(as_Widget(button), "menu"),
                              uiBackgroundMenu_ColorId);
    setId_Widget(as_Widget(button), format_CStr("prefs.font.%s", id));
    addChildFlags_Widget(parent, iClob(button), alignLeft_WidgetFlag);
}

void updatePreferencesLayout_Widget(iWidget *prefs) {
    if (!prefs || deviceType_App() != desktop_AppDeviceType) {
        return;
    }
    /* Doing manual layout here because the widget arranging logic isn't sophisticated enough. */
    /* TODO: Make the arranging more sophisticated to automate this. */
    static const char *inputIds[] = {
        "prefs.searchurl",
        "prefs.downloads",
        "prefs.userfont",
        "prefs.ca.file",
        "prefs.ca.path",
        "prefs.proxy.gemini",
        "prefs.proxy.gopher",
        "prefs.proxy.http"
    };
    iWidget *tabs = findChild_Widget(prefs, "prefs.tabs");
    /* Input fields expand to the right edge. */
    /* TODO: Add an arrangement flag for this. */
    iForIndices(i, inputIds) {
        iInputWidget *input = findChild_Widget(tabs, inputIds[i]);
        if (input) {
            as_Widget(input)->rect.size.x = 0;
        }
    }
    iWidget *bindings = findChild_Widget(prefs, "bindings");
    if (bindings) {
        bindings->rect.size.x = 0;
    }
    resizeToLargestPage_Widget(tabs);
    arrange_Widget(prefs);
    iForIndices(i, inputIds) {
        expandInputFieldWidth_(findChild_Widget(tabs, inputIds[i]));
    }
}

static void addDialogInputWithHeadingAndFlags_(iWidget *headings, iWidget *values, const char *labelText,
                                               const char *inputId, iInputWidget *input, int64_t flags) {
    iLabelWidget *head = addChild_Widget(headings, iClob(makeHeading_Widget(labelText)));
    if (isMobile_Platform()) {
        /* On mobile, inputs have 2 gaps of extra padding. */
        setFixedSize_Widget(as_Widget(head), init_I2(-1, height_Widget(input)));
        setPadding_Widget(as_Widget(head), 0, gap_UI, 0, 0);
    }
    setId_Widget(addChild_Widget(values, input), inputId);
    if (deviceType_App() != phone_AppDeviceType) {
        /* Ensure that the label has the same height as the input widget. */
        as_Widget(head)->sizeRef = as_Widget(input);
    }
    setFlags_Widget(as_Widget(head), flags, iTrue);
    setFlags_Widget(as_Widget(input), flags, iTrue);
}

static void addDialogInputWithHeading_(iWidget *headings, iWidget *values, const char *labelText,
                                       const char *inputId, iInputWidget *input) {
    addDialogInputWithHeadingAndFlags_(headings, values, labelText, inputId, input, 0);
}

iInputWidget *addTwoColumnDialogInputField_Widget(iWidget *headings, iWidget *values,
                                                  const char *labelText, const char *inputId,
                                                  iInputWidget *input) {
    addDialogInputWithHeading_(headings, values, labelText, inputId, input);
    return input;
}

static void addPrefsInputWithHeading_(iWidget *headings, iWidget *values,
                                      const char *id, iInputWidget *input) {
    addDialogInputWithHeading_(headings, values, format_CStr("${%s}", id), id, input);
}

static void addDialogToggle_(iWidget *headings, iWidget *values,
                             const char *heading, const char *toggleId) {
    addChild_Widget(headings, iClob(makeHeading_Widget(heading)));
    addChild_Widget(values, iClob(makeToggle_Widget(toggleId)));
}

static void addDialogToggleGroup_(iWidget *headings, iWidget *values, const char *title,
                                  const char *toggleIds[], size_t n) {
    addChild_Widget(headings, iClob(makeHeading_Widget(title)));
    iWidget *group = new_Widget();
    for (size_t i = 0; i < n && toggleIds[i]; i++) {
        iWidget *tog;
        setTextCStr_LabelWidget(
            addChild_Widget(group, tog = iClob(makeToggle_Widget(toggleIds[i]))),
            format_CStr("${%s}", toggleIds[i]));
        setFlags_Widget(tog, fixedWidth_WidgetFlag, iFalse);
        updateSize_LabelWidget((iLabelWidget *) tog);
    }
    addChildFlags_Widget(
        values, iClob(group), arrangeHorizontal_WidgetFlag | arrangeSize_WidgetFlag);
}

size_t findWidestLabel_MenuItem(const iMenuItem *items, size_t num) {
    int widest = 0;
    size_t widestPos = iInvalidPos;
    for (size_t i = 0; i < num && items[i].label; i++) {
        const int width =
            measure_Text(uiLabel_FontId,
                         translateCStr_Lang(items[i].label))
                .advance.x;
        if (widestPos == iInvalidPos || width > widest) {
            widest = width;
            widestPos = i;
        }
    }
    return widestPos;
}

size_t findCommand_MenuItem(const iMenuItem *items, size_t num, const char *command) {
    for (size_t i = 0; i < num && items[i].label; i++) {
        if (!iCmpStr(items[i].command, command)) {
            return i;
        }
    }
    return iInvalidPos;
}

const char *widestLabel_MenuItemArray(const iArray *items) {
    size_t index = findWidestLabel_MenuItem(constData_Array(items), size_Array(items));
    if (index == iInvalidPos) {
        return "";
    }
    return constValue_Array(items, index, iMenuItem).label;
}

iChar removeIconPrefix_String(iString *d) {
    if (isEmpty_String(d)) {
        return 0;
    }
    iStringConstIterator iter;
    init_StringConstIterator(&iter, d);
    iChar icon = iter.value;
    next_StringConstIterator(&iter);
    if (iter.value == ' ' && icon >= 0x100) {
        remove_Block(&d->chars, 0, iter.next - constBegin_String(d));
        return icon;
    }
    return 0;
}

iWidget *makeDialog_Widget(const char *id,
                           const iMenuItem *itemsNullTerminated,
                           const iMenuItem *actions, size_t numActions) {
    iWidget *dlg = makeSheet_Widget(id);
    /* TODO: Construct desktop dialogs using NULL-terminated item arrays, like mobile panels. */
    addChild_Widget(dlg, iClob(makePadding_Widget(gap_UI)));
    addChild_Widget(dlg, iClob(makeDialogButtons_Widget(actions, numActions)));
    addChild_Widget(dlg->root->widget, iClob(dlg));
    arrange_Widget(dlg);
    setupSheetTransition_Mobile(dlg, iTrue);
    return dlg;
}

static const char *returnKeyBehaviorStr_(int behavior) {
    iString *nl = collectNew_String();
    iString *ac = collectNew_String();
    toString_Sym(SDLK_RETURN, lineBreakKeyMod_ReturnKeyBehavior(behavior), nl);
    toString_Sym(SDLK_RETURN, acceptKeyMod_ReturnKeyBehavior(behavior), ac);
    return format_CStr("${prefs.returnkey.linebreak} " uiTextAction_ColorEscape
                       "%s" restore_ColorEscape
                       "    ${prefs.returnkey.accept} " uiTextAction_ColorEscape "%s",
                       cstr_String(nl),
                       cstr_String(ac));
}

iWidget *makePreferences_Widget(void) {
    /* Common items. */
    const iMenuItem langItems[] = { { u8"Čeština - cs", 0, 0, "uilang id:cs" },
                                    { u8"Deutsch - de", 0, 0, "uilang id:de" },
                                    { u8"English - en", 0, 0, "uilang id:en" },
                                    { u8"Español - es", 0, 0, "uilang id:es" },
                                    { u8"Español (México) - es", 0, 0, "uilang id:es_MX" },
                                    { u8"Esperanto - eo", 0, 0, "uilang id:eo" },
                                    { u8"Suomi - fi", 0, 0, "uilang id:fi" },
                                    { u8"Français - fr", 0, 0, "uilang id:fr" },
                                    { u8"Galego - gl", 0, 0, "uilang id:gl" },
                                    { u8"Magyar - hu", 0, 0, "uilang id:hu" },
                                    { u8"Interlingua - ia", 0, 0, "uilang id:ia" },
                                    { u8"Interlingue - ie", 0, 0, "uilang id:ie" },
                                    { u8"Interslavic - isv", 0, 0, "uilang id:isv" },
                                    { u8"Italiano - it", 0, 0, "uilang id:it" },
                                    { u8"Nederlands - nl", 0, 0, "uilang id:nl" },
                                    { u8"Polski - pl", 0, 0, "uilang id:pl" },
                                    { u8"Русский - ru", 0, 0, "uilang id:ru" },
                                    { u8"Slovak - sk", 0, 0, "uilang id:sk" },
                                    { u8"Српски - sr", 0, 0, "uilang id:sr" },
                                    { u8"Toki pona - tok", 0, 0, "uilang id:tok" },
                                    { u8"Türkçe - tr", 0, 0, "uilang id:tr" },
                                    { u8"Українська - uk", 0, 0, "uilang id:uk" },
                                    { u8"简体中文 - zh", 0, 0, "uilang id:zh_Hans" },
                                    { u8"繁體/正體中文 - zh", 0, 0, "uilang id:zh_Hant" },
                                    { NULL } };
    const iMenuItem returnKeyBehaviors[] = {
        { returnKeyBehaviorStr_(default_ReturnKeyBehavior),
          0,
          0,
          format_CStr("returnkey.set arg:%d", default_ReturnKeyBehavior) },
#if !defined (iPlatformTerminal)
        { returnKeyBehaviorStr_(RETURN_KEY_BEHAVIOR(0, shift_ReturnKeyFlag)),
          0,
          0,
          format_CStr("returnkey.set arg:%d", RETURN_KEY_BEHAVIOR(0, shift_ReturnKeyFlag)) },
        { returnKeyBehaviorStr_(acceptWithPrimaryMod_ReturnKeyBehavior),
          0,
          0,
          format_CStr("returnkey.set arg:%d", acceptWithPrimaryMod_ReturnKeyBehavior) },
#else
        { returnKeyBehaviorStr_(RETURN_KEY_BEHAVIOR(gui_ReturnKeyFlag, 0)),
          0,
          0,
          format_CStr("returnkey.set arg:%d", RETURN_KEY_BEHAVIOR(gui_ReturnKeyFlag, 0)) },        
#endif
        { NULL }
    };
    iMenuItem toolbarActionItems[2][max_ToolbarAction];
    iZap(toolbarActionItems);
    for (int j = 0; j < 2; j++) {
        for (int i = 0; i < sidebar_ToolbarAction; i++) {
            toolbarActionItems[j][i].label = toolbarActions_Mobile[i].label;
            toolbarActionItems[j][i].command =
                format_CStr("toolbar.action.set arg:%d button:%d", i, j);
        }
    }
    iMenuItem docThemes[2][max_GmDocumentTheme + 1];
    for (int i = 0; i < 2; ++i) {
        const iBool isDark = (i == 0);
        const char *mode = isDark ? "dark" : "light";
        const iMenuItem items[max_GmDocumentTheme + 1] = {
            { "${prefs.doctheme.name.colorfuldark}", 0, 0, format_CStr("doctheme.%s.set arg:%d", mode, colorfulDark_GmDocumentTheme) },
            { "${prefs.doctheme.name.colorfullight}", 0, 0, format_CStr("doctheme.%s.set arg:%d", mode, colorfulLight_GmDocumentTheme) },
            { "${prefs.doctheme.name.black}", 0, 0, format_CStr("doctheme.%s.set arg:%d", mode, black_GmDocumentTheme) },
            { "${prefs.doctheme.name.gray}", 0, 0, format_CStr("doctheme.%s.set arg:%d", mode, gray_GmDocumentTheme) },
            { "${prefs.doctheme.name.white}", 0, 0, format_CStr("doctheme.%s.set arg:%d", mode, white_GmDocumentTheme) },
            { "${prefs.doctheme.name.sepia}", 0, 0, format_CStr("doctheme.%s.set arg:%d", mode, sepia_GmDocumentTheme) },
            { "${prefs.doctheme.name.oceanic}", 0, 0, format_CStr("doctheme.%s.set arg:%d", mode, oceanic_GmDocumentTheme) },
            { "${prefs.doctheme.name.highcontrast}", 0, 0, format_CStr("doctheme.%s.set arg:%d", mode, highContrast_GmDocumentTheme) },
            { NULL }
        };
        memcpy(docThemes[i], items, sizeof(items));
    }
    const iMenuItem imgStyles[] = {
        { "${prefs.imagestyle.original}",  0, 0, format_CStr("imagestyle.set arg:%d", original_ImageStyle) },
        { "${prefs.imagestyle.grayscale}", 0, 0, format_CStr("imagestyle.set arg:%d", grayscale_ImageStyle) },
        { "${prefs.imagestyle.bgfg}",      0, 0, format_CStr("imagestyle.set arg:%d", bgFg_ImageStyle) },
        { "${prefs.imagestyle.text}",      0, 0, format_CStr("imagestyle.set arg:%d", textColorized_ImageStyle) },
        { "${prefs.imagestyle.preformat}", 0, 0, format_CStr("imagestyle.set arg:%d", preformatColorized_ImageStyle) },
        { NULL }
    };
    const iMenuItem lineWidthItems[] = {
        { "button id:prefs.linewidth.30 text:\u20132",                 0, 0, "linewidth.set arg:30" },
        { "button id:prefs.linewidth.34 text:\u20131",                 0, 0, "linewidth.set arg:34" },
        { "button id:prefs.linewidth.38 label:prefs.linewidth.normal", 0, 0, "linewidth.set arg:38" },
        { "button id:prefs.linewidth.43 text:+1",                      0, 0, "linewidth.set arg:43" },
        { "button id:prefs.linewidth.48 text:+2",                      0, 0, "linewidth.set arg:48" },
        { "button id:prefs.linewidth.1000 label:prefs.linewidth.fill", 0, 0, "linewidth.set arg:1000" },
        { NULL }
    };
    /* Create the Preferences UI. */
    if (isUsingPanelLayout_Mobile()) {
        const iMenuItem pinSplitItems[] = {
            { "button id:prefs.pinsplit.0 label:prefs.pinsplit.none",  0, 0, "pinsplit.set arg:0" },
            { "button id:prefs.pinsplit.1 label:prefs.pinsplit.left",  0, 0, "pinsplit.set arg:1" },
            { "button id:prefs.pinsplit.2 label:prefs.pinsplit.right", 0, 0, "pinsplit.set arg:2" },
            { NULL }
        };
        const iMenuItem themeItems[] = {
            { "button id:prefs.theme.0 label:prefs.theme.black", 0, 0, "theme.set arg:0" },
            { "button id:prefs.theme.1 label:prefs.theme.dark",  0, 0, "theme.set arg:1" },
            { "button id:prefs.theme.2 label:prefs.theme.light", 0, 0, "theme.set arg:2" },
            { "button id:prefs.theme.3 label:prefs.theme.white", 0, 0, "theme.set arg:3" },
            { NULL }  
        };
        const iMenuItem accentItems[] = {
            { "button id:prefs.accent.0 label:prefs.accent.teal", 0, 0, "accent.set arg:0" },
            { "button id:prefs.accent.1 label:prefs.accent.orange", 0, 0, "accent.set arg:1" },
            { "button id:prefs.accent.2 label:prefs.accent.red", 0, 0, "accent.set arg:2" },
            { "button id:prefs.accent.3 label:prefs.accent.green", 0, 0, "accent.set arg:3" },
            { "button id:prefs.accent.4 label:prefs.accent.blue", 0, 0, "accent.set arg:4" },
            { "button id:prefs.accent.5 label:prefs.accent.gray", 0, 0, "accent.set arg:5" },
            { NULL }
        };
        const iMenuItem satItems[] = {
            { "button id:prefs.saturation.3 text:100 %", 0, 0, "saturation.set arg:100" },
            { "button id:prefs.saturation.2 text:66 %", 0, 0, "saturation.set arg:66" },
            { "button id:prefs.saturation.1 text:33 %", 0, 0, "saturation.set arg:33" },
            { "button id:prefs.saturation.0 text:0 %", 0, 0, "saturation.set arg:0" },
            { NULL }  
        };
        const iMenuItem monoFontItems[] = {
            { "button id:prefs.mono.gemini" },
            { "button id:prefs.mono.gopher" },
            { NULL }  
        };
        const iMenuItem boldLinkItems[] = {
            { "button id:prefs.boldlink.visited" },
            { "button id:prefs.boldlink.dark" },
            { "button id:prefs.boldlink.light" },
            { NULL }  
        };
        const iMenuItem quoteItems[] = {
            { "button id:prefs.quoteicon.1 label:prefs.quoteicon.icon", 0, 0, "quoteicon.set arg:1" },
            { "button id:prefs.quoteicon.0 label:prefs.quoteicon.line", 0, 0, "quoteicon.set arg:0" },
            { NULL }  
        };
        const iMenuItem generalPanelItems[] = {
            { "title id:heading.prefs.general" },
            { "heading text:${prefs.searchurl}" },
            { "input id:prefs.searchurl url:1 noheading:1" },
            { "padding" },
            { "toggle id:prefs.bookmarks.addbottom" },
            { "toggle id:prefs.dataurl.openimages" },
            { "toggle id:prefs.archive.openindex" },
            { "toggle id:prefs.markdown.viewsource" },
            { "radio device:1 id:prefs.pinsplit", 0, 0, (const void *) pinSplitItems },
            { "padding" },
            { "dropdown id:prefs.uilang", 0, 0, (const void *) langItems },
            { "toggle id:prefs.time.24h" },
            { "padding" },
            { NULL }
        };
        const iMenuItem uiPanelItems[] = {
            { "title id:heading.prefs.interface" },
            { "padding arg:0.667" },
            { "dropdown device:0 id:prefs.returnkey", 0, 0, (const void *) returnKeyBehaviors },
            { "toggle device:2 id:prefs.hidetoolbarscroll" },
            { "toggle id:prefs.bottomnavbar text:${LC:prefs.bottomnavbar}" },
            { "toggle id:prefs.bottomtabbar text:${LC:prefs.bottomtabbar}" },
            { "heading device:2 id:heading.prefs.toolbaractions" },
            { "dropdown device:2 id:prefs.toolbaraction1", 0, 0, (const void *) toolbarActionItems[0] },
            { "dropdown device:2 id:prefs.toolbaraction2", 0, 0, (const void *) toolbarActionItems[1] },
            { "heading id:heading.prefs.sizing" },
            { "input id:prefs.uiscale maxlen:5" },
            { "padding" },
            { NULL }
        };
        const iMenuItem colorPanelItems[] = {
            { "title id:heading.prefs.colors" },
            { "padding arg:0.667" },
#if !defined (iPlatformAndroidMobile)
            { "toggle id:prefs.ostheme" },
#endif
            { "radio id:prefs.theme", 0, 0, (const void *) themeItems },
            { "radio horizontal:1 rowlen:3 id:prefs.accent", 0, 0, (const void *) accentItems },
            { "heading id:heading.prefs.pagecontent" },
            { "dropdown id:prefs.doctheme.dark", 0, 0, (const void *) docThemes[0] },
            { "dropdown id:prefs.doctheme.light", 0, 0, (const void *) docThemes[1] },
            { "radio horizontal:1 id:prefs.saturation", 0, 0, (const void *) satItems },
            { "padding" },
            { "dropdown id:prefs.imagestyle", 0, 0, (const void *) imgStyles },
            { "padding" },
            { NULL }
        };
        const iMenuItem fontPanelItems[] = {
            { "title id:heading.prefs.fonts" },
            { "padding arg:0.667" },
            { "dropdown id:prefs.font.heading", 0, 0, (const void *) constData_Array(makeFontItems_("heading")) },
            { "dropdown id:prefs.font.body", 0, 0, (const void *) constData_Array(makeFontItems_("body")) },
            { "dropdown id:prefs.font.mono", 0, 0, (const void *) constData_Array(makeFontItems_("mono")) },
            { "buttons id:prefs.mono", 0, 0, (const void *) monoFontItems },
            { "padding" },
            { "dropdown id:prefs.font.monodoc", 0, 0, (const void *) constData_Array(makeFontItems_("monodoc")) },
            { "padding" },
            { "toggle id:prefs.font.warnmissing" },
            { "heading id:prefs.gemtext.ansi" },
            { "toggle id:prefs.gemtext.ansi.fg" },
            { "toggle id:prefs.gemtext.ansi.bg" },
            { "toggle id:prefs.gemtext.ansi.fontstyle" },
//            { "padding android:1" },
//            { "dropdown android:1 id:prefs.font.ui", 0, 0, (const void *) constData_Array(makeFontItems_("ui")) },
            { "padding" },
            { "button text:" fontpack_Icon " " uiTextAction_ColorEscape "${menu.fonts}", 0, 0, "!open url:about:fonts" },
            { "padding" },
            { NULL }
        };
        const iMenuItem stylePanelItems[] = {
            { "title id:heading.prefs.style" },
            { "radio horizontal:1 id:prefs.linewidth", 0, 0, (const void *) lineWidthItems },
            { "padding" },
            { "toggle id:prefs.justify" },
            { "toggle id:prefs.plaintext.wrap" },
            { "toggle id:prefs.biglede" },
            { "padding" },
            { "input id:prefs.linespacing maxlen:5" },
            { "input id:prefs.tabwidth maxlen:3" },
            { "radio id:prefs.quoteicon", 0, 0, (const void *) quoteItems },
            { "buttons id:prefs.boldlink", 0, 0, (const void *) boldLinkItems },
            { "padding" },
            { "toggle id:prefs.sideicon" },
            { "toggle id:prefs.centershort" },
            { "toggle id:prefs.collapsepreonload" },
            { "padding" },
            { NULL }
        };
        const iMenuItem networkPanelItems[] = {
            { "title id:heading.prefs.network" },
            { "padding arg:0.667" },
            { "toggle id:prefs.decodeurls" },
            { "input id:prefs.urlsize maxlen:7 selectall:1" },
            { "padding" },
            { "input id:prefs.cachesize maxlen:4 selectall:1 unit:mb" },
            { "input id:prefs.memorysize maxlen:4 selectall:1 unit:mb" },
            { "heading text:${prefs.proxy.gemini}" },
            { "input id:prefs.proxy.gemini noheading:1" },
            { "heading text:${prefs.proxy.gopher}" },
            { "input id:prefs.proxy.gopher noheading:1" },
            { "heading text:${prefs.proxy.http}" },
            { "input id:prefs.proxy.http noheading:1" },
            { "padding" },
            { NULL }
        };
        const iMenuItem identityPanelItems[] = {
            { "title id:sidebar.identities" },
            { "certlist" },
            { "navi.action id:prefs.ident.import text:" import_Icon, 0, 0, "ident.import" },
            { "navi.action id:prefs.ident.new text:" add_Icon, 0, 0, "ident.new" },
            { NULL }  
        };
        iString *aboutText = collectNew_String(); {
            setCStr_String(aboutText, "Lagrange " LAGRANGE_APP_VERSION);
#if defined (iPlatformAppleMobile)
            appendFormat_String(aboutText, " (" LAGRANGE_IOS_VERSION ") %s" LAGRANGE_IOS_BUILD_DATE,
                                escape_Color(uiTextDim_ColorId));
#endif
#if defined (iPlatformAndroidMobile)
            appendFormat_String(aboutText, " (" LAGRANGE_ANDROID_VERSION ") %s" LAGRANGE_ANDROID_BUILD_DATE,
                                escape_Color(uiTextDim_ColorId));
#endif
        }
        const iMenuItem userPanelItems[] = {
            { "title id:heading.prefs.user" },
            { "padding arg:0.667" },
            { "button text:" export_Icon " " uiTextAction_ColorEscape "${menu.export}", 0, 0, "export" },
            { "button text:" import_Icon " " uiTextAction_ColorEscape "${menu.import}", 0, 0, "file.open" },
            { "padding" },
            { "button text:" book_Icon " ${menu.bookmarks.list}", 0, 0, "!open url:about:bookmarks" },
            { "button text:" bookmark_Icon " ${menu.bookmarks.bytag}", 0, 0, "!open url:about:bookmarks?tags" },
            { "button text:" clock_Icon " ${macos.menu.bookmarks.bytime}", 0, 0, "!open url:about:bookmarks?created" },
            { "padding" },
            { "button text:" star_Icon " ${menu.feeds.entrylist}", 0, 0, "!open url:about:feeds" },
            { "padding" },
            { "button text:" download_Icon " ${menu.downloads}", 0, 0, "downloads.open" },
            { NULL }
        };
        const iMenuItem aboutPanelItems[] = {
            { format_CStr("heading text:%s", cstr_String(aboutText)) },
            { "button text:" clock_Icon " ${menu.releasenotes}", 0, 0, "!open url:about:version" },
            { "padding" },
            { "button text:" globe_Icon " " uiTextAction_ColorEscape "${menu.website}", 0, 0, "!open url:https://gmi.skyjake.fi/lagrange" },
            { "button text:" person_Icon " " uiTextAction_ColorEscape "@jk@skyjake.fi", 0, 0, "!open default:1 url:https://skyjake.fi/@jk" },
            { "button text:" envelope_Icon " " uiTextAction_ColorEscape "${menu.email}", 0, 0, "!open default:1 url:mailto:jaakko.keranen@iki.fi" },
            { "padding" },
            { "button text:" info_Icon " ${menu.aboutpages}", 0, 0, "!open url:about:about" },
            { "button text:" bug_Icon " ${menu.debug}", 0, 0, "!open url:about:debug" },
            { NULL }
        };
        iWidget *dlg = makePanels_Mobile("prefs", (iMenuItem[]){
            { "padding arg:0.333" },
            { "title id:heading.settings" },
            { "padding arg:0.167" },
            { "panel text:" gear_Icon " ${heading.prefs.general}", 0, 0, (const void *) generalPanelItems },
            { "panel icon:0x1f4f1 id:heading.prefs.interface", 0, 0, (const void *) uiPanelItems },
            { "panel icon:0x1f5a7 id:heading.prefs.network", 0, 0, (const void *) networkPanelItems },
            { "panel noscroll:1 text:" person_Icon " ${sidebar.identities}", 0, 0, (const void *) identityPanelItems },
            { "padding" },
            { "panel icon:0x1f3a8 id:heading.prefs.colors", 0, 0, (const void *) colorPanelItems },
            { "panel icon:0x1f5da id:heading.prefs.fonts", 0, 0, (const void *) fontPanelItems },
            { "panel icon:0x1f660 id:heading.prefs.style", 0, 0, (const void *) stylePanelItems },
            { "padding" },
            { "panel icon:0x1f4e6 id:heading.prefs.user", 0, 0, (const void *) userPanelItems },
            { "heading id:heading.prefs.support" },
            { "button text:" info_Icon " ${menu.help}", 0, 0, "!open url:about:help" },
            { "panel text:" planet_Icon " ${menu.about}", 0, 0, (const void *) aboutPanelItems },
            { NULL }
        }, NULL, 0);
        setupSheetTransition_Mobile(dlg, iTrue);
        return dlg;
    }
    iWidget *dlg = makeSheet_Widget("prefs");
    addDialogTitle_(dlg, "${heading.prefs}", NULL);
    iWidget *tabs = makeTabs_Widget(dlg);
    setBackgroundColor_Widget(findChild_Widget(tabs, "tabs.buttons"), uiBackgroundSidebar_ColorId);
    setId_Widget(tabs, "prefs.tabs");
    iWidget *headings, *values;
    /* General preferences. */ {
        setId_Widget(appendTwoColumnTabPage_Widget(tabs, "${heading.prefs.general}", '1', &headings, &values),
                     "prefs.page.general");
#if defined (LAGRANGE_ENABLE_DOWNLOAD_EDIT)
        addPrefsInputWithHeading_(headings, values, "prefs.downloads", iClob(new_InputWidget(0)));
#endif
        iInputWidget *searchUrl;
        addPrefsInputWithHeading_(headings, values, "prefs.searchurl", iClob(searchUrl = new_InputWidget(0)));
        setUrlContent_InputWidget(searchUrl, iTrue);
        addDialogPadding_(headings, values);
        addDialogToggle_(headings, values, "${prefs.hoverlink}", "prefs.hoverlink");
        addDialogToggle_(headings, values, "${prefs.retaintabs}", "prefs.retaintabs");
        if (deviceType_App() != phone_AppDeviceType) {
            addChild_Widget(headings, iClob(makeHeading_Widget("${prefs.pinsplit}")));
            iWidget *pinSplit = new_Widget();
            /* Split mode document pinning. */ {
                addRadioButton_(pinSplit, "prefs.pinsplit.0", "${prefs.pinsplit.none}", "pinsplit.set arg:0");
                addRadioButton_(pinSplit, "prefs.pinsplit.1", "${prefs.pinsplit.left}", "pinsplit.set arg:1");
                addRadioButton_(pinSplit, "prefs.pinsplit.2", "${prefs.pinsplit.right}", "pinsplit.set arg:2");
            }
            addChildFlags_Widget(values, iClob(pinSplit), arrangeHorizontal_WidgetFlag | arrangeSize_WidgetFlag);
        }
        addDialogToggle_(headings, values, "${prefs.markdown.viewsource}", "prefs.markdown.viewsource");
        addDialogToggle_(headings, values, "${prefs.bookmarks.addbottom}", "prefs.bookmarks.addbottom");
        addDialogToggle_(headings, values, "${prefs.archive.openindex}", "prefs.archive.openindex");
        addDialogToggle_(headings, values, "${prefs.dataurl.openimages}", "prefs.dataurl.openimages");
        addDialogPadding_(headings, values);
        /* UI languages. */ {
            iArray *uiLangs = collectNew_Array(sizeof(iMenuItem));
            pushBackN_Array(uiLangs, langItems, iElemCount(langItems) - 1);
            /* TODO: Add an arrange flag for resizing parent to widest child. */
            size_t widestPos = findWidestLabel_MenuItem(data_Array(uiLangs), size_Array(uiLangs));
            addChild_Widget(headings, iClob(makeHeading_Widget("${prefs.uilang}")));
            setId_Widget(addChildFlags_Widget(values,
                                              iClob(makeMenuButton_LabelWidget(
                                                  value_Array(uiLangs, widestPos, iMenuItem).label,
                                                  data_Array(uiLangs),
                                                  size_Array(uiLangs))),
                                              alignLeft_WidgetFlag),
                         "prefs.uilang");
        }
        addDialogToggle_(headings, values, "${prefs.time.24h}", "prefs.time.24h");
    }
    /* User Interface. */ {
        setId_Widget(appendTwoColumnTabPage_Widget(tabs, "${heading.prefs.interface}", '2', &headings, &values),
                     "prefs.page.ui");
        addDialogToggle_(headings, values, "${prefs.animate}", "prefs.animate");
        if (!isTerminal_Platform()) {
            addDialogToggle_(headings, values, "${prefs.blink}", "prefs.blink");
        }
        addDialogToggleGroup_(
            headings,
            values,
            "${prefs.uilayout}",
            (const char *[]) {
#if defined (LAGRANGE_MAC_MENUBAR)
                "prefs.bottomnavbar", "prefs.bottomtabbar", NULL
#else
                "prefs.bottomnavbar", "prefs.bottomtabbar", "prefs.menubar", NULL
#endif
            },
            iInvalidSize);
        addDialogToggle_(headings, values, "${prefs.evensplit}", "prefs.evensplit");
        addChild_Widget(headings, iClob(makeHeading_Widget("${prefs.returnkey}")));
        /* Return key behaviors. */ {
            iLabelWidget *returnKey = makeMenuButton_LabelWidget(
                returnKeyBehaviors[findWidestLabel_MenuItem(returnKeyBehaviors,
                                                        iElemCount(returnKeyBehaviors) - 1)]
                    .label,
                returnKeyBehaviors,
                iElemCount(returnKeyBehaviors) - 1);
            setBackgroundColor_Widget(findChild_Widget(as_Widget(returnKey), "menu"),
                                      uiBackgroundMenu_ColorId);
            setId_Widget(addChildFlags_Widget(values, iClob(returnKey), alignLeft_WidgetFlag),
                         "prefs.returnkey");
        }
#if defined (LAGRANGE_ENABLE_CUSTOM_FRAME)
        addDialogToggle_(headings, values, "${prefs.customframe}", "prefs.customframe");
#endif
        makeTwoColumnHeading_("${heading.prefs.scrolling}", headings, values);
        addDialogToggle_(headings, values, "${prefs.smoothscroll}", "prefs.smoothscroll");
        /* Scroll speeds. */ {
            for (int type = 0; type < max_ScrollType; type++) {
                const char *typeStr = (type == mouse_ScrollType ? "mouse" : "keyboard");
                addChild_Widget(headings,
                                iClob(makeHeading_Widget(type == mouse_ScrollType
                                                             ? "${prefs.scrollspeed.mouse}"
                                                             : "${prefs.scrollspeed.keyboard}")));
                /* TODO: Make a SliderWidget. */
                iWidget *scrollSpeed = new_Widget();                
                addRadioButton_(scrollSpeed, format_CStr("prefs.scrollspeed.%s.7",  typeStr), "0", format_CStr("scrollspeed arg:7  type:%d", type));
                addRadioButton_(scrollSpeed, format_CStr("prefs.scrollspeed.%s.10", typeStr), "1", format_CStr("scrollspeed arg:10 type:%d", type));
                addRadioButton_(scrollSpeed, format_CStr("prefs.scrollspeed.%s.13", typeStr), "2", format_CStr("scrollspeed arg:13 type:%d", type));
                addRadioButton_(scrollSpeed, format_CStr("prefs.scrollspeed.%s.17", typeStr), "3", format_CStr("scrollspeed arg:17 type:%d", type));
                addRadioButton_(scrollSpeed, format_CStr("prefs.scrollspeed.%s.23", typeStr), "4", format_CStr("scrollspeed arg:23 type:%d", type));
                addRadioButton_(scrollSpeed, format_CStr("prefs.scrollspeed.%s.30", typeStr), "5", format_CStr("scrollspeed arg:30 type:%d", type));
                addRadioButton_(scrollSpeed, format_CStr("prefs.scrollspeed.%s.40", typeStr), "6", format_CStr("scrollspeed arg:40 type:%d", type));
                addChildFlags_Widget(
                    values, iClob(scrollSpeed), arrangeHorizontal_WidgetFlag | arrangeSize_WidgetFlag);
            }
        }
        if (!isTerminal_Platform()) {
            addDialogToggle_(headings, values, "${prefs.imageloadscroll}", "prefs.imageloadscroll");
        }
        if (deviceType_App() == phone_AppDeviceType) {
            addDialogToggle_(headings, values, "${prefs.hidetoolbarscroll}", "prefs.hidetoolbarscroll");
        }
        if (!isTerminal_Platform()) {
            makeTwoColumnHeading_("${heading.prefs.sizing}", headings, values);
            addPrefsInputWithHeading_(headings, values, "prefs.uiscale", iClob(new_InputWidget(5)));
            if (deviceType_App() == desktop_AppDeviceType) {
                addDialogToggle_(headings, values, "${prefs.retainwindow}", "prefs.retainwindow");
            }
        }
    }
    /* Colors. */ {
        setId_Widget(appendTwoColumnTabPage_Widget(tabs, "${heading.prefs.colors}", '3', &headings, &values),
                     "prefs.page.color");
        makeTwoColumnHeading_("${heading.prefs.uitheme}", headings, values);
#if (defined (iPlatformApple) || defined (iPlatformMSys)) && !defined (iPlatformTerminal)
        addDialogToggle_(headings, values, "${prefs.ostheme}", "prefs.ostheme");
#endif
        addChild_Widget(headings, iClob(makeHeading_Widget("${prefs.theme}")));
        iWidget *themes = new_Widget();
        /* Themes. */ {
            setId_Widget(addChild_Widget(themes, iClob(new_LabelWidget("${prefs.theme.black}", "theme.set arg:0"))), "prefs.theme.0");
            setId_Widget(addChild_Widget(themes, iClob(new_LabelWidget("${prefs.theme.dark}", "theme.set arg:1"))), "prefs.theme.1");
            setId_Widget(addChild_Widget(themes, iClob(new_LabelWidget("${prefs.theme.light}", "theme.set arg:2"))), "prefs.theme.2");
            setId_Widget(addChild_Widget(themes, iClob(new_LabelWidget("${prefs.theme.white}", "theme.set arg:3"))), "prefs.theme.3");
        }
        addChildFlags_Widget(values, iClob(themes), arrangeHorizontal_WidgetFlag | arrangeSize_WidgetFlag);
        /* Accents. */
        iWidget *accent = new_Widget(); {
            setId_Widget(addChild_Widget(accent, iClob(new_LabelWidget("${prefs.accent.teal}", "accent.set arg:0"))), "prefs.accent.0");
            setId_Widget(addChild_Widget(accent, iClob(new_LabelWidget("${prefs.accent.orange}", "accent.set arg:1"))), "prefs.accent.1");
            setId_Widget(addChild_Widget(accent, iClob(new_LabelWidget("${prefs.accent.red}", "accent.set arg:2"))), "prefs.accent.2");
            setId_Widget(addChild_Widget(accent, iClob(new_LabelWidget("${prefs.accent.green}", "accent.set arg:3"))), "prefs.accent.3");
            setId_Widget(addChild_Widget(accent, iClob(new_LabelWidget("${prefs.accent.blue}", "accent.set arg:4"))), "prefs.accent.4");
            setId_Widget(addChild_Widget(accent, iClob(new_LabelWidget("${prefs.accent.gray}", "accent.set arg:5"))), "prefs.accent.5");
#if defined (iPlatformApple)
            /* TODO: Re-enable this! Accent colors should now be applied in a way that suits 
               the system accents, as long as there are light and dark variants. */
//            setId_Widget(addChild_Widget(accent, iClob(new_LabelWidget("${prefs.accent.system}", "accent.set arg:2"))), "prefs.accent.2");
#endif
        }
        addChild_Widget(headings, iClob(makeHeading_Widget("${prefs.accent}")));
        addChildFlags_Widget(values, iClob(accent), arrangeHorizontal_WidgetFlag | arrangeSize_WidgetFlag);
        makeTwoColumnHeading_("${heading.prefs.pagecontent}", headings, values);
        for (int i = 0; i < 2; ++i) {
            const iBool isDark = (i == 0);
            const char *mode = isDark ? "dark" : "light";
            addChild_Widget(headings, iClob(makeHeading_Widget(isDark ? "${prefs.doctheme.dark}" : "${prefs.doctheme.light}")));
            iLabelWidget *button = makeMenuButton_LabelWidget(
                docThemes[i][findWidestLabel_MenuItem(docThemes[i], max_GmDocumentTheme)].label,
                docThemes[i],
                max_GmDocumentTheme);
            setBackgroundColor_Widget(findChild_Widget(as_Widget(button), "menu"), uiBackgroundMenu_ColorId);
            setId_Widget(addChildFlags_Widget(values, iClob(button), alignLeft_WidgetFlag),
                         format_CStr("prefs.doctheme.%s", mode));
        }
        addChild_Widget(headings, iClob(makeHeading_Widget("${prefs.saturation}")));
        iWidget *sats = new_Widget();
        /* Saturation levels. */ {
            addRadioButton_(sats, "prefs.saturation.3", "100 %", "saturation.set arg:100");
            addRadioButton_(sats, "prefs.saturation.2", "66 %", "saturation.set arg:66");
            addRadioButton_(sats, "prefs.saturation.1", "33 %", "saturation.set arg:33");
            addRadioButton_(sats, "prefs.saturation.0", "0 %", "saturation.set arg:0");
        }
        addChildFlags_Widget(values, iClob(sats), arrangeHorizontal_WidgetFlag | arrangeSize_WidgetFlag);
        /* Colorize images. */ {
            addChild_Widget(headings, iClob(makeHeading_Widget("${prefs.imagestyle}")));
            iLabelWidget *button = makeMenuButton_LabelWidget(
                imgStyles[findWidestLabel_MenuItem(imgStyles, iElemCount(imgStyles) - 1)].label,
                imgStyles,
                iElemCount(imgStyles) - 1);
            setBackgroundColor_Widget(findChild_Widget(as_Widget(button), "menu"),
                                      uiBackgroundMenu_ColorId);
            setId_Widget(addChildFlags_Widget(values, iClob(button), alignLeft_WidgetFlag),
                         "prefs.imagestyle");
        }
    }
    /* Fonts. */ {
        setId_Widget(appendTwoColumnTabPage_Widget(tabs, "${heading.prefs.fonts}", '4', &headings, &values), "prefs.page.fonts");
        /* Fonts. */
        if (!isTerminal_Platform()) {
            addChild_Widget(headings, iClob(makeHeading_Widget("${prefs.font.heading}")));
            addFontButtons_(values, "heading");
            addChild_Widget(headings, iClob(makeHeading_Widget("${prefs.font.body}")));
            addFontButtons_(values, "body");
            addChild_Widget(headings, iClob(makeHeading_Widget("${prefs.font.mono}")));
            addFontButtons_(values, "mono");
            addDialogPadding_(headings, values);
            addDialogToggleGroup_(headings,
                                  values,
                                  "${prefs.mono}",
                                  (const char *[]){ "prefs.mono.gemini", "prefs.mono.gopher" },
                                  2);
            addChild_Widget(headings, iClob(makeHeading_Widget("${prefs.font.monodoc}")));
            addFontButtons_(values, "monodoc");
            addDialogPadding_(headings, values);
            addDialogToggleGroup_(headings,
                                  values,
                                  "${prefs.gemtext.ansi}",
                                  (const char *[]){ "prefs.gemtext.ansi.fg",
                                                    "prefs.gemtext.ansi.bg",
                                                    "prefs.gemtext.ansi.fontstyle" },
                                  3);
            addDialogToggle_(headings, values, "${prefs.font.warnmissing}", "prefs.font.warnmissing");
            addDialogToggle_(headings, values, "${prefs.font.smooth}", "prefs.font.smooth");                
            addDialogPadding_(headings, values);
            addChild_Widget(headings, iClob(makeHeading_Widget("${prefs.font.ui}")));
            addFontButtons_(values, "ui");
        }
        else {
            /* Terminal font settings. */
            addDialogToggle_(headings, values, "${prefs.tui.simple}", "prefs.tui.simple");
        }
    }
    /* Style. */ {
        setId_Widget(appendTwoColumnTabPage_Widget(tabs, "${heading.prefs.style}", '5', &headings, &values), "prefs.page.style");
//        makeTwoColumnHeading_("${heading.prefs.paragraph}", headings, values);
        addChild_Widget(headings, iClob(makeHeading_Widget("${prefs.linewidth}")));
        iWidget *widths = new_Widget();
        /* Line widths. */ {
            /* TODO: Make this a utility function to build radio buttons from items. */
            for (size_t i = 0; lineWidthItems[i].label; i++) {
                const iMenuItem *lw = &lineWidthItems[i];
                addRadioButton_(widths,
                                cstr_Command(lw->label, "id"),
                                hasLabel_Command(lw->label, "label")
                                    ? cstr_Lang(cstr_Command(lw->label, "label"))
                                    : cstr_Command(lw->label, "text"),
                                lw->command);
            }
        }
        addChildFlags_Widget(values, iClob(widths), arrangeHorizontal_WidgetFlag | arrangeSize_WidgetFlag);
        addPrefsInputWithHeading_(headings, values, "prefs.linespacing", iClob(new_InputWidget(5)));
#if defined (LAGRANGE_ENABLE_HARFBUZZ)
        addDialogToggle_(headings, values, "${prefs.justify}", "prefs.justify");
#endif
        addDialogToggle_(headings, values, "${prefs.plaintext.wrap}", "prefs.plaintext.wrap");
        addDialogToggle_(headings, values, "${prefs.biglede}", "prefs.biglede");
        addDialogPadding_(headings, values);
        addPrefsInputWithHeading_(headings, values, "prefs.tabwidth", iClob(new_InputWidget(5)));
        addChild_Widget(headings, iClob(makeHeading_Widget("${prefs.quoteicon}")));
        iWidget *quote = new_Widget(); {
            addRadioButton_(quote, "prefs.quoteicon.1", "${prefs.quoteicon.icon}", "quoteicon.set arg:1");
            addRadioButton_(quote, "prefs.quoteicon.0", "${prefs.quoteicon.line}", "quoteicon.set arg:0");
        }
        addChildFlags_Widget(values, iClob(quote), arrangeHorizontal_WidgetFlag | arrangeSize_WidgetFlag);
        addDialogToggleGroup_(headings,
                              values,
                              "${prefs.boldlink}",
                              (const char *[]){ "prefs.boldlink.visited",
                                                "prefs.boldlink.dark",
                                                "prefs.boldlink.light" },
                              3);
        addDialogPadding_(headings, values);
        addDialogToggle_(headings, values, "${prefs.sideicon}", "prefs.sideicon");
        addDialogToggle_(headings, values, "${prefs.centershort}", "prefs.centershort");
        addDialogToggle_(headings, values, "${prefs.collapsepreonload}", "prefs.collapsepreonload");
    }
    /* Network. */ {
        setId_Widget(appendTwoColumnTabPage_Widget(tabs, "${heading.prefs.network}", '6', &headings, &values), "prefs.page.network");
        addChild_Widget(headings, iClob(makeHeading_Widget("${prefs.decodeurls}")));
        addChild_Widget(values, iClob(makeToggle_Widget("prefs.decodeurls")));
        addPrefsInputWithHeading_(headings, values, "prefs.urlsize", iClob(new_InputWidget(10)));
        /* Cache size. */ {
            iInputWidget *cache = new_InputWidget(4);
            setSelectAllOnFocus_InputWidget(cache, iTrue);
            addPrefsInputWithHeading_(headings, values, "prefs.cachesize", iClob(cache));
            iWidget *unit =
                addChildFlags_Widget(as_Widget(cache),
                                     iClob(new_LabelWidget("${mb}", NULL)),
                                     frameless_WidgetFlag | moveToParentRightEdge_WidgetFlag |
                                     resizeToParentHeight_WidgetFlag);
            setContentPadding_InputWidget(cache, 0, width_Widget(unit) - 4 * gap_UI);
        }
        /* Memory size. */ {
            iInputWidget *mem = new_InputWidget(4);
            setSelectAllOnFocus_InputWidget(mem, iTrue);
            addPrefsInputWithHeading_(headings, values, "prefs.memorysize", iClob(mem));
            iWidget *unit =
                addChildFlags_Widget(as_Widget(mem),
                                     iClob(new_LabelWidget("${mb}", NULL)),
                                     frameless_WidgetFlag | moveToParentRightEdge_WidgetFlag |
                                         resizeToParentHeight_WidgetFlag);
            setContentPadding_InputWidget(mem, 0, width_Widget(unit) - 4 * gap_UI);
        }
        makeTwoColumnHeading_("${heading.prefs.certs}", headings, values);
        addPrefsInputWithHeading_(headings, values, "prefs.ca.file", iClob(new_InputWidget(0)));
        addPrefsInputWithHeading_(headings, values, "prefs.ca.path", iClob(new_InputWidget(0)));
        makeTwoColumnHeading_("${heading.prefs.proxies}", headings, values);
        addPrefsInputWithHeading_(headings, values, "prefs.proxy.gemini", iClob(new_InputWidget(0)));
        addPrefsInputWithHeading_(headings, values, "prefs.proxy.gopher", iClob(new_InputWidget(0)));
        addPrefsInputWithHeading_(headings, values, "prefs.proxy.http", iClob(new_InputWidget(0)));
    }
    /* Keybindings. */
    iBindingsWidget *bind = new_BindingsWidget();
    appendFramelessTabPage_Widget(tabs, iClob(bind), "${heading.prefs.keys}", '7', KMOD_PRIMARY);
    addChild_Widget(dlg, iClob(makePadding_Widget(gap_UI)));
    updatePreferencesLayout_Widget(dlg);
    const iMenuItem actions[] = { { "${menu.fonts}", 0, 0, "!open url:about:fonts" },
                                { "---" },
                                { "${close}", SDLK_ESCAPE, 0, "prefs.dismiss" } };
    const size_t actOffset = (isTerminal_Platform() ? 2 : 0);
    iWidget *buttons = addChild_Widget(
        dlg, iClob(makeDialogButtons_Widget(actions + actOffset, iElemCount(actions) - actOffset)));
    setId_Widget(child_Widget(buttons, 0), "prefs.aboutfonts");
    setFlags_Widget(findChild_Widget(dlg, "prefs.aboutfonts"), hidden_WidgetFlag, iTrue);
    addChild_Widget(dlg->root->widget, iClob(dlg));    
    setupSheetTransition_Mobile(dlg, iTrue);
    return dlg;
}

static iBool isBookmarkFolder_(void *context, const iBookmark *bm) {
    iUnused(context);
    return isFolder_Bookmark(bm);
}

static const iArray *makeBookmarkFolderItems_(iBool withNullTerminator, uint32_t omitFolderId) {
    iArray *folders = new_Array(sizeof(iMenuItem));
    pushBack_Array(folders, &(iMenuItem){ "\u2014", 0, 0, "dlg.bookmark.setfolder arg:0" });
    iConstForEach(
        PtrArray,
        i,
        list_Bookmarks(bookmarks_App(), cmpTree_Bookmark, isBookmarkFolder_, NULL)) {
        const iBookmark *bm = i.ptr;
        if (id_Bookmark(bm) == omitFolderId) {
            continue;
        }
        iString *title = collect_String(copy_String(&bm->title));
        for (const iBookmark *j = bm; j && j->parentId; ) {
            j = get_Bookmarks(bookmarks_App(), j->parentId);
            prependCStr_String(title, " > ");
            prepend_String(title, &j->title);
        }
        pushBack_Array(
            folders,
            &(iMenuItem){ cstr_String(title),
                          0,
                          0,
                          format_CStr("dlg.bookmark.setfolder arg:%u", id_Bookmark(bm)) });
    }
    if (withNullTerminator) {
        pushBack_Array(folders, &(iMenuItem){ NULL });
    }
    return collect_Array(folders); 
}

<<<<<<< HEAD
iWidget *makeBookmarkEditor_Widget(iBool isFolder, iBool withDup) {
=======
iWidget *makeBookmarkEditor_Widget(uint32_t folderId, iBool withDup) {
    const iBool isFolder = (folderId != 0);
>>>>>>> 51979c46
    if (isFolder) {
        withDup = iFalse;
    }
    const iMenuItem dupActions[] = {
        { "${menu.dup}", 0, 0, "bmed.dup" },
        { "---" },
        { "${cancel}", SDLK_ESCAPE, 0, "bmed.cancel" },
        { uiTextAction_ColorEscape "${dlg.bookmark.save}", SDLK_RETURN, KMOD_ACCEPT, "bmed.accept" }
    };
    const iMenuItem actions[] = { dupActions[2], dupActions[3] };
    /* List of identities, if changing identity is necessary for opening the bookmark. */
    iArray *identItems = collectNew_Array(sizeof(iMenuItem)); {
        pushBack_Array(identItems, &(iMenuItem){ "\u2014", 0, 0, "bmed.setident fp:" });
        pushBack_Array(identItems, &(iMenuItem){ "---" });
        appendIdentities_MenuItem(identItems, "bmed.setident");
        pushBack_Array(identItems, &(iMenuItem){ NULL });
    }
    iWidget *dlg = NULL;
    if (isUsingPanelLayout_Mobile()) {
        const iArray *parentFolderItems = makeBookmarkFolderItems_(iTrue, folderId);
        const iMenuItem folderItems[] = {
            { "title id:bmed.heading text:${heading.bookmark.editfolder}" },
            { "input id:bmed.title text:${dlg.bookmark.title}" },
            { "dropdown id:bmed.folder text:${dlg.bookmark.parentfolder}", 0, 0,
                  (const void *) constData_Array(parentFolderItems) },
            { "padding" },
            { NULL }            
        };
        const iMenuItem items[] = {
            { "title id:bmed.heading text:${heading.bookmark.edit}" },
            { "input id:bmed.title noheading:1 hint:dlg.bookmark.title" },
            { "input id:bmed.url url:1 noheading:1 hint:dlg.bookmark.url" },
            { "padding" },
            { "dropdown id:bmed.folder text:"
              uiTextAction_ColorEscape folder_Icon uiTextStrong_ColorEscape
              " ${dlg.bookmark.folder}", 0, 0,
              (const void *) constData_Array(parentFolderItems) },
            { "padding" },
            { "dropdown id:bmed.setident text:${LC:dlg.bookmark.identity}", 0, 0,
              (const void *) constData_Array(identItems) },
            { "padding" },
            { "input id:bmed.tags hint:hint.dlg.bookmark.tags text:${dlg.bookmark.tags}" },
            { "input id:bmed.notes hint:hint.dlg.bookmark.notes text:${dlg.bookmark.notes}" },
            { "input id:bmed.icon maxlen:1 text:${dlg.bookmark.icon}" },
            { "heading text:${heading.bookmark.tags}" },
            { "toggle id:bmed.tag.home text:${LC:bookmark.tag.home}" },
            { "toggle id:bmed.tag.remote text:${LC:bookmark.tag.remote}" },
            { "toggle device:0 id:bmed.tag.linksplit text:${LC:bookmark.tag.linksplit}" },
            { "toggle device:1 id:bmed.tag.linksplit text:${LC:bookmark.tag.linksplit}" },
            { "padding" },
            { NULL }
        };
        dlg = makePanels_Mobile("bmed",
                                isFolder ? folderItems : items,
                                withDup ? dupActions : actions,
                                withDup ? iElemCount(dupActions) : iElemCount(actions));
        setupSheetTransition_Mobile(dlg, incoming_TransitionFlag | dialogTransitionDir_Widget(dlg));
    }
    else {
        dlg = makeSheet_Widget("bmed");
        addDialogTitle_(dlg,
                        isFolder ? "${heading.bookmark.editfolder}" : "${heading.bookmark.edit}",
                        "bmed.heading");
        iWidget *headings, *values;
        addChild_Widget(dlg, iClob(makeTwoColumns_Widget(&headings, &values)));
        iInputWidget *inputs[5];
        iZap(inputs);
        /* Folder to add to. */ {
            addChild_Widget(headings,
                            iClob(makeHeading_Widget(isFolder ? "${dlg.bookmark.parentfolder}"
                                                              : "${dlg.bookmark.folder}")));
            const iArray *folderItems = makeBookmarkFolderItems_(iFalse, folderId);
            iLabelWidget *folderButton;
            setId_Widget(addChildFlags_Widget(values,
                                         iClob(folderButton = makeMenuButton_LabelWidget(
                                                   widestLabel_MenuItemArray(folderItems),
                                                   constData_Array(folderItems),
                                                   size_Array(folderItems))), alignLeft_WidgetFlag),
                         "bmed.folder");
        }
        addDialogInputWithHeading_(headings, values, "${dlg.bookmark.title}", "bmed.title", iClob(inputs[0] = new_InputWidget(0)));
        if (!isFolder) {
            addDialogInputWithHeading_(headings, values, "${dlg.bookmark.url}",   "bmed.url",   iClob(inputs[1] = new_InputWidget(0)));
            setUrlContent_InputWidget(inputs[1], iTrue);
            addDialogPadding_(headings, values);
            makeIdentityDropdown_LabelWidget(
                headings, values, identItems, "${dlg.bookmark.identity}", "bmed.setident");
            addDialogInputWithHeading_(headings, values, "${dlg.bookmark.tags}",  "bmed.tags",  iClob(inputs[2] = new_InputWidget(0)));
            addDialogInputWithHeading_(headings, values, "${dlg.bookmark.notes}",  "bmed.notes",  iClob(inputs[3] = new_InputWidget(0)));
            setHint_InputWidget(inputs[2], "${hint.dlg.bookmark.tags}");
            setHint_InputWidget(inputs[3], "${hint.dlg.bookmark.notes}");
            addDialogInputWithHeading_(headings, values, "${dlg.bookmark.icon}",  "bmed.icon",  iClob(inputs[4] = new_InputWidget(1)));            
            /* Buttons for special tags. */
            addChild_Widget(dlg, iClob(makePadding_Widget(gap_UI)));
            iWidget *special = addChild_Widget(dlg, iClob(makeTwoColumns_Widget(&headings, &values)));
            setFlags_Widget(special, collapse_WidgetFlag, iTrue);
            setId_Widget(special, "bmed.special");
            makeTwoColumnHeading_("${heading.bookmark.tags}", headings, values);
            addDialogToggle_(headings, values, "${LC:bookmark.tag.home}:", "bmed.tag.home");
            addDialogToggle_(headings, values, "${LC:bookmark.tag.remote}:", "bmed.tag.remote");
            addDialogToggle_(headings, values, "${bookmark.tag.linksplit}:", "bmed.tag.linksplit");
        }
        arrange_Widget(dlg);
        const int inputWidth = 100 * gap_UI - headings->rect.size.x;
        for (int i = 0; i < 4; ++i) {
            if (inputs[i]) {
                as_Widget(inputs[i])->rect.size.x = inputWidth;
            }
        }
        iWidget *setIdent = findChild_Widget(dlg, "bmed.setident");
        if (setIdent) {
            setIdent->rect.size.x = inputWidth;
        }
        addChild_Widget(dlg, iClob(makePadding_Widget(gap_UI)));
        addChild_Widget(dlg,
                        iClob(makeDialogButtons_Widget(withDup ? dupActions : actions,
                                                       withDup ? iElemCount(dupActions)
                                                               : iElemCount(actions))));
        addChild_Widget(get_Root()->widget, iClob(dlg));
        setupSheetTransition_Mobile(dlg, iTrue);
    }
    /* Use a recently accessed folder as the default. */
    const uint32_t recentFolderId = recentFolder_Bookmarks(bookmarks_App());
    iLabelWidget *folderDrop = findChild_Widget(dlg, "bmed.folder");
    updateDropdownSelection_LabelWidget(folderDrop, format_CStr(" arg:%u", recentFolderId));
    setUserData_Object(folderDrop, get_Bookmarks(bookmarks_App(), recentFolderId));
    updateDropdownSelection_LabelWidget(findChild_Widget(dlg, "bmed.setident"), "bmed.setident fp:");
    return dlg;
}

void setBookmarkEditorParentFolder_Widget(iWidget *editor, uint32_t folderId) {
    iLabelWidget *button = findChild_Widget(editor, "bmed.folder");
    updateDropdownSelection_LabelWidget(button, format_CStr(" arg:%u", folderId));
    setUserData_Object(button, get_Bookmarks(bookmarks_App(), folderId));
}

static iBool handleBookmarkCreationCommands_SidebarWidget_(iWidget *editor, const char *cmd) {
    if (equal_Command(cmd, "dlg.bookmark.setfolder")) {
        setBookmarkEditorParentFolder_Widget(editor, arg_Command(cmd));
        return iTrue;
    }
    else if (equalWidget_Command(cmd, editor, "bmed.setident")) {
        const iString *fp = string_Command(cmd, "fp");
        iLabelWidget *setident = findChild_Widget(editor, "bmed.setident");
        set_String(&as_Widget(setident)->data, fp);
        updateDropdownSelection_LabelWidget(setident, cstr_String(fp));        
        return iTrue;
    }
    if (equal_Command(cmd, "bmed.accept") || equal_Command(cmd, "bmed.cancel")) {
        if (equal_Command(cmd, "bmed.accept")) {
            const iString *title = text_InputWidget(findChild_Widget(editor, "bmed.title"));
            const iString *url   = text_InputWidget(findChild_Widget(editor, "bmed.url"));
            const iString *tags  = text_InputWidget(findChild_Widget(editor, "bmed.tags"));
            const iString *notes = text_InputWidget(findChild_Widget(editor, "bmed.notes"));
            const iString *ident = &as_Widget(findChild_Widget(editor, "bmed.setident"))->data;
            const iBookmark *folder = userData_Object(findChild_Widget(editor, "bmed.folder"));
            const iString *icon  = collect_String(trimmed_String(text_InputWidget(findChild_Widget(editor, "bmed.icon"))));
            const uint32_t id    = add_Bookmarks(bookmarks_App(), url, title, tags, first_String(icon));
            iBookmark *    bm    = get_Bookmarks(bookmarks_App(), id);
            set_String(&bm->notes, notes);
            set_String(&bm->identity, ident);                       
            if (!isEmpty_String(icon)) {
                bm->flags |= userIcon_BookmarkFlag;
            }
            if (isSelected_Widget(findChild_Widget(editor, "bmed.tag.home"))) {
                bm->flags |= homepage_BookmarkFlag;
            }
            if (isSelected_Widget(findChild_Widget(editor, "bmed.tag.remote"))) {
                bm->flags |= remoteSource_BookmarkFlag;
            }
            if (isSelected_Widget(findChild_Widget(editor, "bmed.tag.linksplit"))) {
                bm->flags |= linkSplit_BookmarkFlag;
            }
            bm->parentId = folder ? id_Bookmark(folder) : 0;
            setRecentFolder_Bookmarks(bookmarks_App(), bm->parentId);
            postCommandf_App("bookmarks.changed added:%zu", id);
        }
        setupSheetTransition_Mobile(editor, dialogTransitionDir_Widget(editor));
        destroy_Widget(editor);
        return iTrue;
    }
    return iFalse;
}

iWidget *makeBookmarkCreation_Widget(const iString *url, const iString *title, iChar icon) {
    iWidget *dlg = makeBookmarkEditor_Widget(0, iFalse);
    setId_Widget(dlg, "bmed.create");
    setTextCStr_LabelWidget(findChild_Widget(dlg, "bmed.heading"),
                            uiHeading_ColorEscape "${heading.bookmark.add}");
    iUrl parts;
    init_Url(&parts, url);
    setTextCStr_InputWidget(findChild_Widget(dlg, "bmed.title"),
                            title ? cstr_String(title) : cstr_Rangecc(parts.host));
    setText_InputWidget(findChild_Widget(dlg, "bmed.url"), url);
    if (icon) {
        setText_InputWidget(findChild_Widget(dlg, "bmed.icon"),
                            collect_String(newUnicodeN_String(&icon, 1)));
    }
    setCommandHandler_Widget(dlg, handleBookmarkCreationCommands_SidebarWidget_);
    return dlg;
}

static iBool handleFeedSettingCommands_(iWidget *dlg, const char *cmd) {
    if (equal_Command(cmd, "cancel")) {
        setupSheetTransition_Mobile(dlg, dialogTransitionDir_Widget(dlg));
        destroy_Widget(dlg);
        return iTrue;
    }
    if (equal_Command(cmd, "feedcfg.accept")) {
        iString *feedTitle =
            collect_String(copy_String(text_InputWidget(findChild_Widget(dlg, "feedcfg.title"))));
        trim_String(feedTitle);
        if (isEmpty_String(feedTitle)) {
            return iTrue;
        }
        int id = argLabel_Command(cmd, "bmid");
        const iBool headings = isSelected_Widget(findChild_Widget(dlg, "feedcfg.type.headings"));
        const iBool ignoreWeb = isSelected_Widget(findChild_Widget(dlg, "feedcfg.ignoreweb"));
        if (!id) {
            const size_t numSubs = numSubscribed_Feeds();
            const iString *url   = url_DocumentWidget(document_App());
            id = add_Bookmarks(bookmarks_App(),
                               url,
                               feedTitle,
                               NULL,
                               siteIcon_GmDocument(document_DocumentWidget(document_App())));
            if (numSubs == 0) {
                /* Auto-refresh after first addition. */
                /* TODO: Also when settings changed? */
                postCommand_App("feeds.refresh");
            }
        }
        iBookmark *bm = get_Bookmarks(bookmarks_App(), id);
        iAssert(bm);
        set_String(&bm->title, feedTitle);
        bm->flags |= subscribed_BookmarkFlag;
        iChangeFlags(bm->flags, headings_BookmarkFlag, headings);
        iChangeFlags(bm->flags, ignoreWeb_BookmarkFlag, ignoreWeb);
        postCommand_App("bookmarks.changed");
        setupSheetTransition_Mobile(dlg, dialogTransitionDir_Widget(dlg));
        destroy_Widget(dlg);
        return iTrue;
    }
    return iFalse;
}

iWidget *makeFeedSettings_Widget(uint32_t bookmarkId) {
    iWidget        *dlg;
    const char     *headingText = bookmarkId ? "${heading.feedcfg}" : "${heading.subscribe}";
    const iMenuItem actions[]   = { { "${cancel}" },
                                    { bookmarkId ? uiTextAction_ColorEscape "${dlg.feed.save}"
                                                 : uiTextAction_ColorEscape "${dlg.feed.sub}",
                                      SDLK_RETURN,
                                      KMOD_ACCEPT,
                                      format_CStr("feedcfg.accept bmid:%d", bookmarkId) } };
    if (isUsingPanelLayout_Mobile()) {
        const iMenuItem typeItems[] = {
            { "button id:feedcfg.type.gemini label:dlg.feed.type.gemini", 0, 0, "feedcfg.type arg:0" },
            { "button id:feedcfg.type.headings label:dlg.feed.type.headings", 0, 0, "feedcfg.type arg:1" },
            { NULL }
        };
        dlg = makePanels_Mobile("feedcfg", (iMenuItem[]){
            { format_CStr("title id:feedcfg.heading text:%s", headingText) },
            { "input id:feedcfg.title text:${dlg.feed.title}" },
            { "radio id:dlg.feed.entrytype", 0, 0, (const void *) typeItems },
            { "padding" },
            { "toggle id:feedcfg.ignoreweb text:${dlg.feed.ignoreweb}" },
            { "padding" },
            { NULL }
        }, actions, iElemCount(actions));
    }
    else {
        dlg = makeSheet_Widget("feedcfg");
        addDialogTitle_(dlg, headingText, "feedcfg.heading");
        iWidget *headings, *values;
        addChild_Widget(dlg, iClob(makeTwoColumns_Widget(&headings, &values)));
        iInputWidget *input = new_InputWidget(0);
        addDialogInputWithHeading_(headings, values, "${dlg.feed.title}", "feedcfg.title", iClob(input));
        addChild_Widget(headings, iClob(makeHeading_Widget("${dlg.feed.entrytype}")));
        iWidget *types = new_Widget(); {
            addRadioButton_(types, "feedcfg.type.gemini", "${dlg.feed.type.gemini}", "feedcfg.type arg:0");
            addRadioButton_(types, "feedcfg.type.headings", "${dlg.feed.type.headings}", "feedcfg.type arg:1");
        }
        addChildFlags_Widget(values, iClob(types), arrangeHorizontal_WidgetFlag | arrangeSize_WidgetFlag);
        addChild_Widget(headings, iClob(makeHeading_Widget("${dlg.feed.ignoreweb}")));
        addChild_Widget(values, iClob(makeToggle_Widget("feedcfg.ignoreweb")));
        iWidget *buttons =
            addChild_Widget(dlg, iClob(makeDialogButtons_Widget(actions, iElemCount(actions))));
        setId_Widget(child_Widget(buttons, childCount_Widget(buttons) - 1), "feedcfg.save");
        arrange_Widget(dlg);
        as_Widget(input)->rect.size.x = 100 * gap_UI - headings->rect.size.x;
        addChild_Widget(get_Root()->widget, iClob(dlg));
    }
    /* Initialize. */ {
        const iBookmark *bm  = bookmarkId ? get_Bookmarks(bookmarks_App(), bookmarkId) : NULL;
        setText_InputWidget(findChild_Widget(dlg, "feedcfg.title"),
                            bm ? &bm->title : feedTitle_DocumentWidget(document_App()));
        setFlags_Widget(findChild_Widget(dlg,
                                         bm && bm->flags & headings_BookmarkFlag
                                             ? "feedcfg.type.headings"
                                             : "feedcfg.type.gemini"),
                        selected_WidgetFlag,
                        iTrue);
        setToggle_Widget(findChild_Widget(dlg, "feedcfg.ignoreweb"),
                         bm && bm->flags & ignoreWeb_BookmarkFlag);
        setCommandHandler_Widget(dlg, handleFeedSettingCommands_);
    }
    setupSheetTransition_Mobile(dlg, incoming_TransitionFlag | dialogTransitionDir_Widget(dlg));
    return dlg;
}

/*----------------------------------------------------------------------------------------------*/

static void siteSpecificThemeChanged_(const iWidget *dlg) {
    iDocumentWidget *doc = document_App();
    setThemeSeed_GmDocument((iGmDocument *) document_DocumentWidget(doc),
                            urlPaletteSeed_String(url_DocumentWidget(doc)),
                            urlThemeSeed_String(url_DocumentWidget(doc)));
    postCommand_App("theme.changed");    
}

static const iString *siteSpecificRoot_(const iWidget *dlg) {
    return collect_String(suffix_Command(cstr_String(id_Widget(dlg)), "site"));
}

static void updateSiteSpecificTheme_(iInputWidget *palSeed, void *context) {
    iWidget *dlg = context;
    const iString *siteRoot = siteSpecificRoot_(dlg);
    setValueString_SiteSpec(siteRoot, paletteSeed_SiteSpecKey, text_InputWidget(palSeed));
    siteSpecificThemeChanged_(dlg);
    /* Allow seeing the new theme. */
    setFlags_Widget(dlg, noFadeBackground_WidgetFlag, iTrue);
}

static void closeSiteSpecific_(iWidget *dlg) {
    setupSheetTransition_Mobile(dlg, dialogTransitionDir_Widget(dlg));
    delete_String(userData_Object(dlg)); /* saved original palette seed */
    destroy_Widget(dlg);
}

static iBool siteSpecificSettingsHandler_(iWidget *dlg, const char *cmd) {
    if (equal_Command(cmd, "cancel")) {
        const iBool wasNoFade = (flags_Widget(dlg) & noFadeBackground_WidgetFlag) != 0;
        iInputWidget *palSeed = findChild_Widget(dlg, "sitespec.palette");
        setText_InputWidget(palSeed, userData_Object(dlg));
        updateSiteSpecificTheme_(palSeed, dlg);
        setFlags_Widget(dlg, noFadeBackground_WidgetFlag, wasNoFade);
        closeSiteSpecific_(dlg);
        return iTrue;
    }
    if (equalArg_Command(cmd, "input.ended", "id", "sitespec.palette")) {
        setFlags_Widget(dlg, noFadeBackground_WidgetFlag, iFalse);
        refresh_Widget(dlg);
        siteSpecificThemeChanged_(dlg);
        return iTrue;
    }
    if (equal_Command(cmd, "sitespec.accept")) {
        const iInputWidget *palSeed   = findChild_Widget(dlg, "sitespec.palette");
        const iBool         warnAnsi  = isSelected_Widget(findChild_Widget(dlg, "sitespec.ansi"));
        const iString      *siteRoot  = siteSpecificRoot_(dlg);
        int                 dismissed = value_SiteSpec(siteRoot, dismissWarnings_SiteSpecKey);
        iChangeFlags(dismissed, ansiEscapes_GmDocumentWarning, !warnAnsi);
        setValue_SiteSpec(siteRoot, dismissWarnings_SiteSpecKey, dismissed);
        setValue_SiteSpec(siteRoot,
                          tlsSessionCache_SiteSpeckey,
                          isSelected_Widget(findChild_Widget(dlg, "sitespec.tlscache")));
        setValueString_SiteSpec(siteRoot, paletteSeed_SiteSpecKey, text_InputWidget(palSeed));
        siteSpecificThemeChanged_(dlg);
        /* Note: The active DocumentWidget may actually be different than when opening the dialog. */
        closeSiteSpecific_(dlg);
        return iTrue;
    }
    return iFalse;
}

iWidget *makeSiteSpecificSettings_Widget(const iString *url) {
    iWidget *dlg;
    const char *sheetId = format_CStr("sitespec site:%s", cstr_Rangecc(urlRoot_String(url)));
    const iMenuItem actions[] = {
        { "${cancel}" },
        { uiTextAction_ColorEscape "${sitespec.accept}", SDLK_RETURN, KMOD_ACCEPT, "sitespec.accept" }
    };
    if (isUsingPanelLayout_Mobile()) {
        dlg = makePanels_Mobile(sheetId, (iMenuItem[]){
            { "title id:heading.sitespec" },
            { "input id:sitespec.palette" },
            { "padding" },
            { "toggle id:sitespec.ansi" },
            { "toggle id:sitespec.tlscache" },
            { "padding" },
            { NULL }
        }, actions, iElemCount(actions));
    }
    else {
        iWidget *headings, *values;
        dlg = makeSheet_Widget(sheetId);
        addDialogTitle_(dlg, "${heading.sitespec}", "heading.sitespec");
        addChild_Widget(dlg, iClob(makeTwoColumns_Widget(&headings, &values)));
        iInputWidget *palSeed = new_InputWidget(0);
        setHint_InputWidget(palSeed, cstr_Block(urlThemeSeed_String(url)));
        addPrefsInputWithHeading_(headings, values, "sitespec.palette", iClob(palSeed));
        addDialogToggle_(headings, values, "${sitespec.ansi}", "sitespec.ansi");
        addDialogToggle_(headings, values, "${sitespec.tlscache}", "sitespec.tlscache");
        addChild_Widget(dlg, iClob(makeDialogButtons_Widget(actions, iElemCount(actions))));        
        addChild_Widget(get_Root()->widget, iClob(dlg));
        as_Widget(palSeed)->rect.size.x = 60 * gap_UI;
        arrange_Widget(dlg);
    }
    /* Initialize. */ {
        const iString *site = collectNewRange_String(urlRoot_String(url));
        setToggle_Widget(findChild_Widget(dlg, "sitespec.ansi"),
                         ~value_SiteSpec(site, dismissWarnings_SiteSpecKey) & ansiEscapes_GmDocumentWarning);
        setToggle_Widget(findChild_Widget(dlg, "sitespec.tlscache"),
                         value_SiteSpec(site, tlsSessionCache_SiteSpeckey));
        iInputWidget *palSeed = findChild_Widget(dlg, "sitespec.palette");
        setText_InputWidget(palSeed, valueString_SiteSpec(site, paletteSeed_SiteSpecKey));
        setHint_InputWidget(palSeed, cstr_Block(urlThemeSeed_String(url)));
        /* Keep a copy of the original palette seed for restoring on cancel. */
        setUserData_Object(dlg, copy_String(valueString_SiteSpec(site, paletteSeed_SiteSpecKey)));
        if (!isUsingPanelLayout_Mobile()) {
            setValidator_InputWidget(findChild_Widget(dlg, "sitespec.palette"),
                                     updateSiteSpecificTheme_, dlg);
        }        
    }
    setCommandHandler_Widget(dlg, siteSpecificSettingsHandler_);
    setupSheetTransition_Mobile(dlg, incoming_TransitionFlag | dialogTransitionDir_Widget(dlg));
    setFocus_Widget(findChild_Widget(dlg, "sitespec.palette"));
    return dlg;
}

/*----------------------------------------------------------------------------------------------*/

iWidget *makeIdentityCreation_Widget(void) {
    const iMenuItem actions[] = { { "${dlg.newident.more}", 0, 0, "ident.showmore" },
                                  { "---" },
                                  { "${cancel}", SDLK_ESCAPE, 0, "ident.cancel" },
                                  { uiTextAction_ColorEscape "${dlg.newident.create}",
                                    SDLK_RETURN,
                                    KMOD_ACCEPT,
                                    "ident.accept" } };
    const iString *docUrl = url_DocumentWidget(document_App());
    iUrl url;
    init_Url(&url, docUrl);
    const iMenuItem scopeItems[] = {
        { "${dlg.newident.scope.none}", 0, 0, "ident.scope arg:0" },
        { format_CStr("${dlg.newident.scope.domain}:\n%s", cstr_Rangecc(url.host)), 0, 0, "ident.scope arg:1" },
        { format_CStr("${dlg.newident.scope.dir}:\n%s", cstr_Rangecc(urlDirectory_String(docUrl))), 0, 0, "ident.scope arg:2" },
        { format_CStr("${dlg.newident.scope.page}:\n%s", cstr_Rangecc(url.path)), 0, 0, "ident.scope arg:3" },
        { NULL }
    };
    iWidget *dlg;
    if (isUsingPanelLayout_Mobile()) {
        dlg = makePanels_Mobile("ident", (iMenuItem[]){
            { "title id:ident.heading text:${heading.newident}" },
            { "label text:${dlg.newident.rsa.selfsign}" },
            { "dropdown id:ident.scope text:${dlg.newident.scope}", 0, 0,
              (const void *) scopeItems },
            { "input id:ident.until hint:hint.newident.date maxlen:10 text:${dlg.newident.until}" },
            //{ "padding" },
            //{ "toggle id:ident.temp text:${dlg.newident.temp}" },
            //{ "label text:${help.ident.temp}" },
            { "heading id:dlg.newident.commonname" },
            { "input id:ident.common noheading:1" },
            { "padding collapse:1" },
            { "input collapse:1 id:ident.email hint:hint.newident.optional text:${dlg.newident.email}" },
            { "input collapse:1 id:ident.userid hint:hint.newident.optional text:${dlg.newident.userid}" },
            { "input collapse:1 id:ident.domain hint:hint.newident.optional text:${dlg.newident.domain}" },
            { "input collapse:1 id:ident.org hint:hint.newident.optional text:${dlg.newident.org}" },
            { "input collapse:1 id:ident.country hint:hint.newident.optional text:${dlg.newident.country}" },
            { NULL }
        }, actions, iElemCount(actions));
    }
    else {
        dlg = makeSheet_Widget("ident");
        addDialogTitle_(dlg, "${heading.newident}", "ident.heading");
        iWidget *page = new_Widget();
        addChildFlags_Widget(
            dlg, iClob(new_LabelWidget("${dlg.newident.rsa.selfsign}", NULL)), frameless_WidgetFlag);
        /* TODO: Use makeTwoColumnWidget_? */
        addChild_Widget(dlg, iClob(page));
        setFlags_Widget(page, arrangeHorizontal_WidgetFlag | arrangeSize_WidgetFlag, iTrue);
        iWidget *headings = addChildFlags_Widget(
            page, iClob(new_Widget()), arrangeVertical_WidgetFlag | arrangeSize_WidgetFlag);
        iWidget *values = addChildFlags_Widget(
            page, iClob(new_Widget()), arrangeVertical_WidgetFlag | arrangeSize_WidgetFlag);
        setId_Widget(headings, "headings");
        setId_Widget(values, "values");
        iInputWidget *inputs[6];
        /* Where will the new identity be active on? */ {
            iWidget *head = addChild_Widget(headings, iClob(makeHeading_Widget("${dlg.newident.scope}")));
            iWidget *val;
            setId_Widget(
                addChild_Widget(values,
                                val = iClob(makeMenuButton_LabelWidget(
                                    scopeItems[0].label, scopeItems, iElemCount(scopeItems)))),
                "ident.scope");
            head->sizeRef = val;
        }
        addDialogInputWithHeading_(headings,
                                   values,
                                   "${dlg.newident.until}",
                                   "ident.until",
                                   iClob(newHint_InputWidget(19, "${hint.newident.date}")));
        addDialogInputWithHeading_(headings,
                                   values,
                                   "${dlg.newident.commonname}",
                                   "ident.common",
                                   iClob(inputs[0] = new_InputWidget(0)));
        /* Temporary? */ {
            addChild_Widget(headings, iClob(makeHeading_Widget("${dlg.newident.temp}")));
            iWidget *tmpGroup = new_Widget();
            setFlags_Widget(tmpGroup, arrangeSize_WidgetFlag | arrangeHorizontal_WidgetFlag, iTrue);
            addChild_Widget(tmpGroup, iClob(makeToggle_Widget("ident.temp")));
            setId_Widget(
                addChildFlags_Widget(tmpGroup,
                                     iClob(new_LabelWidget(uiTextCaution_ColorEscape warning_Icon
                                                           "  ${dlg.newident.notsaved}",
                                                           NULL)),
                                     hidden_WidgetFlag | frameless_WidgetFlag),
                "ident.temp.note");
            addChild_Widget(values, iClob(tmpGroup));
        }
        addChildFlags_Widget(headings, iClob(makePadding_Widget(gap_UI)), collapse_WidgetFlag | hidden_WidgetFlag);
        addChildFlags_Widget(values, iClob(makePadding_Widget(gap_UI)), collapse_WidgetFlag | hidden_WidgetFlag);
        addDialogInputWithHeadingAndFlags_(headings, values, "${dlg.newident.email}",   "ident.email",   iClob(inputs[1] = newHint_InputWidget(0, "${hint.newident.optional}")), collapse_WidgetFlag | hidden_WidgetFlag);
        addDialogInputWithHeadingAndFlags_(headings, values, "${dlg.newident.userid}",  "ident.userid",  iClob(inputs[2] = newHint_InputWidget(0, "${hint.newident.optional}")), collapse_WidgetFlag | hidden_WidgetFlag);
        addDialogInputWithHeadingAndFlags_(headings, values, "${dlg.newident.domain}",  "ident.domain",  iClob(inputs[3] = newHint_InputWidget(0, "${hint.newident.optional}")), collapse_WidgetFlag | hidden_WidgetFlag);
        addDialogInputWithHeadingAndFlags_(headings, values, "${dlg.newident.org}",     "ident.org",     iClob(inputs[4] = newHint_InputWidget(0, "${hint.newident.optional}")), collapse_WidgetFlag | hidden_WidgetFlag);
        addDialogInputWithHeadingAndFlags_(headings, values, "${dlg.newident.country}", "ident.country", iClob(inputs[5] = newHint_InputWidget(0, "${hint.newident.optional}")), collapse_WidgetFlag | hidden_WidgetFlag);
        arrange_Widget(dlg);
        for (size_t i = 0; i < iElemCount(inputs); ++i) {
            as_Widget(inputs[i])->rect.size.x = 100 * gap_UI - headings->rect.size.x;
        }
        addChild_Widget(dlg, iClob(makeDialogButtons_Widget(actions, iElemCount(actions))));
        addChild_Widget(get_Root()->widget, iClob(dlg));
    }
    setupSheetTransition_Mobile(dlg, incoming_TransitionFlag | dialogTransitionDir_Widget(dlg));
    return dlg;
}

static const iMenuItem languages[] = {
    { "${lang.ar}", 0, 0, "xlt.lang id:ar" },
    { "${lang.zh}", 0, 0, "xlt.lang id:zh" },
    { "${lang.en}", 0, 0, "xlt.lang id:en" },
    { "${lang.fr}", 0, 0, "xlt.lang id:fr" },
    { "${lang.de}", 0, 0, "xlt.lang id:de" },
    { "${lang.hi}", 0, 0, "xlt.lang id:hi" },
    { "${lang.it}", 0, 0, "xlt.lang id:it" },
    { "${lang.ja}", 0, 0, "xlt.lang id:ja" },
    { "${lang.pt}", 0, 0, "xlt.lang id:pt" },
    { "${lang.ru}", 0, 0, "xlt.lang id:ru" },
    { "${lang.es}", 0, 0, "xlt.lang id:es" },
    { NULL }
};

static iBool translationHandler_(iWidget *dlg, const char *cmd) {
    iUnused(dlg);
    if (equal_Command(cmd, "xlt.lang")) {
        const iMenuItem *langItem = &languages[languageIndex_CStr(cstr_Command(cmd, "id"))];
        iWidget *widget = pointer_Command(cmd);
        iLabelWidget *drop;
        if (flags_Widget(widget) & nativeMenu_WidgetFlag) {
            drop = (iLabelWidget *) parent_Widget(widget);
        }
        else {
            drop = (iLabelWidget *) parent_Widget(parent_Widget(widget));
        }
        iAssert(isInstance_Object(drop, &Class_LabelWidget));
        updateDropdownSelection_LabelWidget(drop, langItem->command);
        return iTrue;
    }
    return iFalse;
}

const char *languageId_String(const iString *menuItemLabel) {
    iForIndices(i, languages) {
        if (!languages[i].label) break;
        if (!cmp_String(menuItemLabel, translateCStr_Lang(languages[i].label))) {
            return cstr_Command(languages[i].command, "id");
        }
    }
    return "";
}

int languageIndex_CStr(const char *langId) {
    iForIndices(i, languages) {
        if (!languages[i].label) break;
        if (equal_Rangecc(range_Command(languages[i].command, "id"), langId)) {
            return (int) i;
        }
    }
    return -1;
}

iWidget *makeTranslation_Widget(iWidget *parent) {
    const iMenuItem actions[] = {
        { "${cancel}", SDLK_ESCAPE, 0, "translation.cancel" },
        { uiTextAction_ColorEscape "${dlg.translate}", SDLK_RETURN, 0, "translation.submit" }                                   
    };
    iWidget *dlg;
    if (isUsingPanelLayout_Mobile()) {
        dlg = makePanelsParent_Mobile(parent, "xlt", (iMenuItem[]){
            { "title id:heading.translate" },
            { "dropdown id:xlt.from text:${dlg.translate.from}", 0, 0, (const void *) languages },
            { "dropdown id:xlt.to text:${dlg.translate.to}",     0, 0, (const void *) languages },
            { "padding arg:3" },
            { NULL }                              
        }, actions, iElemCount(actions));
        setFlags_Widget(dlg, keepOnTop_WidgetFlag, iTrue);
        arrange_Widget(dlg);
    }
    else {
        dlg = makeSheet_Widget("xlt");
        setFlags_Widget(dlg, keepOnTop_WidgetFlag, iFalse);
        dlg->minSize.x = 70 * gap_UI;
        addDialogTitle_(dlg, "${heading.translate}", NULL);
        addChild_Widget(dlg, iClob(makePadding_Widget(lineHeight_Text(uiLabel_FontId))));
        iWidget *headings, *values;
        iWidget *page;
        addChild_Widget(dlg, iClob(page = makeTwoColumns_Widget(&headings, &values)));
        setId_Widget(page, "xlt.langs");
        iLabelWidget *fromLang, *toLang;
        const size_t numLangs = iElemCount(languages) - 1;
        const char *widestLabel = languages[findWidestLabel_MenuItem(languages, numLangs)].label;
        /* Source language. */ {
            addChild_Widget(headings, iClob(makeHeading_Widget("${dlg.translate.from}")));
            setId_Widget(addChildFlags_Widget(values,
                                              iClob(fromLang = makeMenuButton_LabelWidget(
                                                        widestLabel, languages, numLangs)),
                                              alignLeft_WidgetFlag),
                         "xlt.from");
            setBackgroundColor_Widget(findChild_Widget(as_Widget(fromLang), "menu"),
                                      uiBackgroundMenu_ColorId);
        }
        /* Target language. */ {
            addChild_Widget(headings, iClob(makeHeading_Widget("${dlg.translate.to}")));
            setId_Widget(addChildFlags_Widget(values,
                                              iClob(toLang = makeMenuButton_LabelWidget(
                                                        widestLabel, languages, numLangs)),
                                              alignLeft_WidgetFlag),
                         "xlt.to");
            setBackgroundColor_Widget(findChild_Widget(as_Widget(toLang), "menu"),
                                      uiBackgroundMenu_ColorId);
        }
        addChild_Widget(dlg, iClob(makePadding_Widget(lineHeight_Text(uiLabel_FontId))));
        addChild_Widget(dlg, iClob(makeDialogButtons_Widget(actions, iElemCount(actions))));
        addChild_Widget(parent, iClob(dlg));
        arrange_Widget(dlg);
        arrange_Widget(dlg); /* TODO: Augh, another layout bug: two arranges required. */
    }
    /* Update choices. */
    updateDropdownSelection_LabelWidget(findChild_Widget(dlg, "xlt.from"),
                                        languages[prefs_App()->langFrom].command);
    updateDropdownSelection_LabelWidget(findChild_Widget(dlg, "xlt.to"),
                                        languages[prefs_App()->langTo].command);
    setCommandHandler_Widget(dlg, translationHandler_);
    setupSheetTransition_Mobile(dlg, incoming_TransitionFlag | dialogTransitionDir_Widget(dlg));
    return dlg;
}

iWidget *makeGlyphFinder_Widget(void) {
    iString msg;
    iString command;
    init_String(&msg);
    initCStr_String(&command, "!font.find chars:");
    for (size_t i = 0; ; i++) {
        iChar ch = missing_Text(i);
        if (!ch) break;
        appendFormat_String(&msg, " U+%04X", ch);
        appendChar_String(&command, ch);
    }
    iArray items;
    init_Array(&items, sizeof(iMenuItem));
    if (!isEmpty_String(&msg)) {
        prependCStr_String(&msg, "${dlg.glyphfinder.missing} ");
        appendCStr_String(&msg, "\n\n${dlg.glyphfinder.help}");
        pushBackN_Array(
            &items,
            (iMenuItem[]){
                { "${menu.fonts}", 0, 0, "!open newtab:1 url:about:fonts" },
                { "${dlg.glyphfinder.disable}", 0, 0, "prefs.font.warnmissing.changed arg:0" },
                { "---" },
                { uiTextAction_ColorEscape magnifyingGlass_Icon " ${dlg.glyphfinder.search}",
                  0,
                  0,
                  cstr_String(&command) },
                { "${close}", 0, 0, "cancel" } },
            5);
    }
    else {
        setCStr_String(&msg, "${dlg.glyphfinder.help.empty}");
        pushBackN_Array(&items,
                        (iMenuItem[]){ { "${menu.reload}", 0, 0, "navigate.reload" },
                                       { "${close}", 0, 0, "cancel" } },
                        2);
    }
    iWidget *dlg = makeQuestion_Widget("${heading.glyphfinder}", cstr_String(&msg),
                                       constData_Array(&items),
                                       size_Array(&items));
    arrange_Widget(dlg);
    deinit_Array(&items);
    deinit_String(&command);
    deinit_String(&msg);
    return dlg;
}

static enum iImportMethod checkImportMethod_(const iWidget *dlg, const char *id) {
    return isSelected_Widget(findChild_Widget(dlg, format_CStr("%s.0", id))) ? none_ImportMethod
           : isSelected_Widget(findChild_Widget(dlg, format_CStr("%s.1", id)))
               ? ifMissing_ImportMethod
               : all_ImportMethod;
}

static iBool handleUserDataImporterCommands_(iWidget *dlg, const char *cmd) {
    if (equalWidget_Command(cmd, dlg, "importer.cancel") ||
        equalWidget_Command(cmd, dlg, "importer.accept")) {
        if (equal_Command(cmd, "importer.accept")) {
            /* Compose the final import command. */
            enum iImportMethod bookmarkMethod = checkImportMethod_(dlg, "importer.bookmark");
            enum iImportMethod identMethod =
                isSelected_Widget(findChild_Widget(dlg, "importer.idents")) ? ifMissing_ImportMethod
                                                                            : none_ImportMethod;
            enum iImportMethod trustedMethod  = checkImportMethod_(dlg, "importer.trusted");
            enum iImportMethod sitespecMethod = checkImportMethod_(dlg, "importer.sitespec");
            enum iImportMethod visitedMethod =
                isSelected_Widget(findChild_Widget(dlg, "importer.history")) ? all_ImportMethod
                                                                             : none_ImportMethod;
            postCommandf_App(
                "import arg:1 bookmarks:%d idents:%d trusted:%d visited:%d sitespec:%d path:%s",
                bookmarkMethod,
                identMethod,
                trustedMethod,
                visitedMethod,
                sitespecMethod,
                suffixPtr_Command(cmd, "path"));
        }
        setupSheetTransition_Mobile(dlg, dialogTransitionDir_Widget(dlg));
        destroy_Widget(dlg);
        return iTrue;
    }
    else if (equalWidget_Command(cmd, dlg, "importer.selectall")) {
        postCommand_Widget(findChild_Widget(dlg, "importer.bookmark.1"), "trigger");
        postCommand_Widget(findChild_Widget(dlg, "importer.trusted.1"), "trigger");
        postCommand_Widget(findChild_Widget(dlg, "importer.sitespec.1"), "trigger");
        setToggle_Widget(findChild_Widget(dlg, "importer.history"), iTrue);
        setToggle_Widget(findChild_Widget(dlg, "importer.idents"), iTrue);
        return iTrue;
    }
    return iFalse;
}

iWidget *makeUserDataImporter_Dialog(const iString *archivePath) {
    iWidget *dlg;
    const iMenuItem actions[] = {
        { "${menu.selectall}", 0, 0, "importer.selectall" },
        { "---" },
        { "${cancel}", SDLK_ESCAPE, 0, "importer.cancel" },
        { uiTextAction_ColorEscape "${import.userdata}",
          SDLK_RETURN, KMOD_ACCEPT,
          format_CStr("importer.accept path:%s", cstr_String(archivePath)) },
    };
    if (isUsingPanelLayout_Mobile()) {
        const iMenuItem bookmarkItems[] = {
            { "button id:importer.bookmark.0 label:dlg.userdata.no", 0, 0, "." },
            { "button id:importer.bookmark.1 label:dlg.userdata.missing", 0, 0, "." },
            { "button id:importer.bookmark.2 label:dlg.userdata.alldup", 0, 0, "." },
            { NULL }
        };
        const iMenuItem sitespecItems[] = {
            { "button id:importer.sitespec.0 label:dlg.userdata.no", 0, 0, "." },
            { "button id:importer.sitespec.1 label:dlg.userdata.missing", 0, 0, "." },
            { "button id:importer.sitespec.2 label:dlg.userdata.all", 0, 0, "." },
            { NULL }
        };
        const iMenuItem trustedItems[] = {
            { "button id:importer.trusted.0 label:dlg.userdata.no", 0, 0, "." },
            { "button id:importer.trusted.1 label:dlg.userdata.missing", 0, 0, "." },
            { "button id:importer.trusted.2 label:dlg.userdata.all", 0, 0, "." },
            { NULL }
        };
        dlg = makePanels_Mobile(
            "importer",
            (iMenuItem[]){ { "title id:heading.import.userdata" },
                           { "toggle id:importer.history text:${import.userdata.history}" },
                           { "toggle id:importer.idents text:${import.userdata.idents}" },
                           { "radio id:import.userdata.bookmarks", 0, 0, (const void *) bookmarkItems },
                           { "radio id:import.userdata.sitespec", 0, 0, (const void *) sitespecItems },
                           { "radio id:import.userdata.trusted", 0, 0, (const void *) trustedItems },
                           { NULL } },
            actions,
            iElemCount(actions));
    }
    else {
        dlg = makeSheet_Widget("importer");
        addDialogTitle_(dlg, "${heading.import.userdata}", NULL);
        iWidget *headings, *values;
        addChild_Widget(dlg, iClob(makeTwoColumns_Widget(&headings, &values)));
        addDialogToggle_(headings, values, "${import.userdata.history}", "importer.history");
        addDialogToggle_(headings, values, "${import.userdata.idents}", "importer.idents");
        /* Bookmarks. */
        addChild_Widget(headings, iClob(makeHeading_Widget("${import.userdata.bookmarks}")));
        iWidget *radio = new_Widget(); {
            addRadioButton_(radio, "importer.bookmark.0", "${dlg.userdata.no}", ".");
            addRadioButton_(radio, "importer.bookmark.1", "${dlg.userdata.missing}", ".");
            addRadioButton_(radio, "importer.bookmark.2", "${dlg.userdata.alldup}", ".");
        }
        addChildFlags_Widget(values, iClob(radio), arrangeHorizontal_WidgetFlag | arrangeSize_WidgetFlag);
        /* Site-specific. */
        addChild_Widget(headings, iClob(makeHeading_Widget("${import.userdata.sitespec}")));
        radio = new_Widget(); {
            addRadioButton_(radio, "importer.sitespec.0", "${dlg.userdata.no}", ".");
            addRadioButton_(radio, "importer.sitespec.1", "${dlg.userdata.missing}", ".");
            addRadioButton_(radio, "importer.sitespec.2", "${dlg.userdata.all}", ".");
        }
        addChildFlags_Widget(values, iClob(radio), arrangeHorizontal_WidgetFlag | arrangeSize_WidgetFlag);
        /* Trusted certs. */
        addChild_Widget(headings, iClob(makeHeading_Widget("${import.userdata.trusted}")));
        radio = new_Widget(); {
            addRadioButton_(radio, "importer.trusted.0", "${dlg.userdata.no}", ".");
            addRadioButton_(radio, "importer.trusted.1", "${dlg.userdata.missing}", ".");
            addRadioButton_(radio, "importer.trusted.2", "${dlg.userdata.all}", ".");
        }
        addChildFlags_Widget(values, iClob(radio), arrangeHorizontal_WidgetFlag | arrangeSize_WidgetFlag);
        addDialogPadding_(headings, values);
        addChild_Widget(dlg, iClob(makeDialogButtons_Widget(actions, iElemCount(actions))));
        addChild_Widget(dlg->root->widget, iClob(dlg));
        arrange_Widget(dlg);
        arrange_Widget(dlg);
    }
    /* Initialize. */
    setToggle_Widget(findChild_Widget(dlg, "importer.bookmark.0"), iTrue);
    setToggle_Widget(findChild_Widget(dlg, "importer.idents.0"), iTrue);
    setToggle_Widget(findChild_Widget(dlg, "importer.sitespec.0"), iTrue);
    setToggle_Widget(findChild_Widget(dlg, "importer.trusted.0"), iTrue);
    setCommandHandler_Widget(dlg, handleUserDataImporterCommands_);
    setupSheetTransition_Mobile(dlg, incoming_TransitionFlag | dialogTransitionDir_Widget(dlg));
    return dlg;
}

/*----------------------------------------------------------------------------------------------*/

void init_PerfTimer(iPerfTimer *d) {
    d->ticks = SDL_GetPerformanceCounter();
}

uint64_t elapsedMicroseconds_PerfTimer(const iPerfTimer *d) {
    const uint64_t now = SDL_GetPerformanceCounter();
    return (uint64_t) (((double) (now - d->ticks)) / (double) SDL_GetPerformanceFrequency() * 1.0e6);
}

void print_PerfTimer(const iPerfTimer *d, const char *msg) {
    printf("[%s] %llu \u03bcs\n", msg, (unsigned long long) elapsedMicroseconds_PerfTimer(d));
}<|MERGE_RESOLUTION|>--- conflicted
+++ resolved
@@ -3350,12 +3350,8 @@
     return collect_Array(folders); 
 }
 
-<<<<<<< HEAD
-iWidget *makeBookmarkEditor_Widget(iBool isFolder, iBool withDup) {
-=======
 iWidget *makeBookmarkEditor_Widget(uint32_t folderId, iBool withDup) {
     const iBool isFolder = (folderId != 0);
->>>>>>> 51979c46
     if (isFolder) {
         withDup = iFalse;
     }
