--- conflicted
+++ resolved
@@ -45,8 +45,6 @@
     <update_contact>jaakko.keranen@iki.fi</update_contact>
 
     <releases>
-<<<<<<< HEAD
-=======
         <release version="1.3" date="2021-03-31">
             <description>
                 <p> This is a major feature update with improvements for
@@ -72,7 +70,6 @@
             </description>
             <url>https://github.com/skyjake/lagrange/releases/tag/v1.3.0</url>
         </release>
->>>>>>> 150136e0
         <release version="1.2.3" date="2021-03-14">
             <description>
                 <p>Bug fixes:</p>
