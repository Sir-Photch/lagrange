<?xml version="1.0" encoding="UTF-8"?>
<!-- Copyright 2021 Jaakko Keränen <jaakko.keranen@iki.fi> -->
<component type="desktop-application">
    <id>fi.skyjake.Lagrange</id>
    <metadata_license>CC0-1.0</metadata_license>
    <project_license>BSD-2-Clause</project_license>
    <name>Lagrange</name>
    <summary>A Beautiful Gemini Client</summary>
    <description>
        <p>
            Lagrange is a desktop GUI client for browsing Geminispace. 
            It offers modern conveniences familiar from web browsers, 
            such as smooth scrolling, inline image viewing, multiple 
            tabs, visual themes, Unicode fonts, bookmarks, history, and
            page outlines.
        </p>
        <p>
            Like the Gemini protocol, Lagrange has been designed with
            minimalism in mind. It depends on a small number of essential
            libraries. It is written in C and uses SDL for 
            hardware-accelerated graphics. OpenSSL is used for secure
            communications.
        </p>
    </description>
    <content_rating type="oars-1.1" />
    
    <launchable type="desktop-id">fi.skyjake.Lagrange.desktop</launchable>

    <screenshots>
        <screenshot type="default">
            <image>https://gmi.skyjake.fi/lagrange/flathub_screenshot.jpg</image>
        </screenshot>
    </screenshots>

    <url type="homepage">https://gmi.skyjake.fi/lagrange</url>
    <url type="bugtracker">https://github.com/skyjake/lagrange/issues</url>
    <url type="contact">https://skyjake.fi/@jk</url>

    <developer_name>Jaakko Keränen</developer_name>

    <provides>
        <binary>lagrange</binary>
    </provides>

    <update_contact>jaakko.keranen@iki.fi</update_contact>

    <releases>
        <release version="1.8.2" date="2021-11-13">
            <description>
                <p>Version 1.8 adds a customizable font library and improves warning
                    and errors messages. The bundled hardcoded fonts have been
                    removed, and font configuration is now more flexible. Tabs have
                    close buttons that appear on mouse hover.</p>
                <p>Changes in v1.8.2:</p>
                <ul>
<<<<<<< HEAD
                    <li>Fixed encoding of <code>+</code> characters in URLs as per 
=======
                    <li>Fixed encoding of `+` characters in URLs as per 
>>>>>>> 00b9e034
                        RFC 3986.</li>
                    <li>Fixed crash when fontpack.ini specifies a file that cannot
                        be found.</li>
                    <li>Fixed incorrect title of some error messages (was showing
                        response meta info).</li>
                    <li>Fixed ambiguous font dropdown menu items if some fonts have
                        the same name. Now the unique font ID will be included in
                        these cases.</li>
                    <li>Made it possible to manually trust a certificate whose
                        subject doesn't match domain name.</li>
                    <li>Updated UI translations.</li>
                </ul>
                <p>The full release notes can be viewed inside the app by opening
                    the "about:version" page.</p>
            </description>
            <url>https://github.com/skyjake/lagrange/releases/tag/v1.8.2</url>
        </release>                
        <release version="1.8.1" date="2021-11-06">
            <description>
                <p>Version 1.8 adds a customizable font library and improves warning
                    and errors messages. The bundled hardcoded fonts have been
                    removed, and font configuration is now more flexible. Tabs have
                    close buttons that appear on mouse hover.</p>
                <p>Changes in v1.8.1:</p>
                <ul>
                    <li>Added UI translations: Hungarian, Czech.</li>
                    <li>Fixed issues scrolling tall popup menus (e.g., UI language
                        selection).</li>
                    <li>Fixed a line spacing artifact in long headings. With some
                        fonts, the lines were clipping each other so the spacing was
                        restored to normal.</li>
                    <li>Fixed a socket I/O issue that caused received data to be
                        ignored when the peer closed the connection prematurely.</li>
                    <li>Gopher: Recognize both LF and CRLF line endings in page
                        content.</li>
                </ul>
                <p>The full release notes can be viewed inside the app by opening
                    the "about:version" page.</p>
            </description>
            <url>https://github.com/skyjake/lagrange/releases/tag/v1.8.1</url>
        </release>                
        <release version="1.8" date="2021-10-30">
            <description>
                <p>Version 1.8 adds a customizable font library and improves warning
                    and errors messages. The bundled hardcoded fonts have been
                    removed, and font configuration is now more flexible. Tabs have
                    close buttons that appear on mouse hover. Added a Ukrainian UI
                    translation.</p>
                <p>The full release notes can be viewed inside the app by opening
                    the "about:version" page.</p>
            </description>
            <url>https://github.com/skyjake/lagrange/releases/tag/v1.8.0</url>
        </release>
        <release version="1.7.3" date="2021-10-19">
            <description>
                <p>Version 1.7 improves bookmark management with folders and manual
                    sorting, and has multiple UI enhancements including unconstrained
                    popup menus, upload identity selection, button focus switching
                    with Tab key, and new UI languages (e.g., Esperanto). A new image
                    colorization option has been added for enforcing a stricter visual
                    style.</p>
                <p>Changes in v1.7.3:</p>
                <ul>
                    <li>Fixed a memory leak in the text renderer.</li>
                    <li>Added option to place new bookmarks to the top of the
                        bookmarks list.</li>
                    <li>Updated UI translations.</li>                    
                </ul>
                <p>The full release notes can be viewed inside the app by opening
                    the "about:version" page.</p>
            </description>
            <url>https://github.com/skyjake/lagrange/releases/tag/v1.7.3</url>
        </release>
        <release version="1.7.2" date="2021-10-11">
            <description>
                <p>Version 1.7 improves bookmark management with folders and manual
                    sorting, and has multiple UI enhancements including unconstrained
                    popup menus, upload identity selection, button focus switching
                    with Tab key, and new UI languages (e.g., Esperanto). A new image
                    colorization option has been added for enforcing a stricter visual
                    style.</p>
                <p>Fixes in v1.7.2:</p>
                <ul>
                    <li>Regressions in text selection, for example when marking 
                        text leftwards from the start position or when starting from 
                        outside any text run.</li>
                    <li>Crash when clicking on Outline sidebar items before a
                        page has finished loading.</li>
                    <li>Gopher: Handle the "p" line type (PNG image).</li>
                </ul>
                <p>The full release notes can be viewed inside the app by opening
                    the "about:version" page.</p>
            </description>
            <url>https://github.com/skyjake/lagrange/releases/tag/v1.7.2</url>
        </release>
        <release version="1.7.1" date="2021-10-03">
            <description>
                <p>Version 1.7 improves bookmark management with folders and manual
                    sorting, and has multiple UI enhancements including unconstrained
                    popup menus, upload identity selection, button focus switching
                    with Tab key, and new UI languages (e.g., Esperanto). A new image
                    colorization option has been added for enforcing a stricter visual
                    style.</p>
                <p>Changes and fixes in v1.7.1:</p>
                <ul>
                    <li>Fixed feed entries forgetting their (un)read status after
                        several months.</li>
                    <li>Fixed feed entries being discarded before they are removed
                        from their source feed, causing them to reappear on the next
                        refresh.</li>
                    <li>Fixed failure to parse Atom feed entry timestamps that use
                        space as the date/time separator.</li>
                    <li>Fixed dropdown labels staying visible in the translation
                        dialog.</li>
                    <li>Fixed showing/hiding of the feed update indicator in split
                        view.</li>
                    <li>Fixed a crash when selecting text.</li>
                    <li>Added a small progress bar to the feed update indicator.</li>
                    <li>When adding a bookmark/folder, the bookmarks list scrolls to
                        show the new item.</li>
                    <li>Improved reordering bookmarks in a folder: an item inside a
                        folder can be moved to be the last item in the folder, or out
                        of the folder depending on which side of the boundary marker
                        the mouse cursor is.</li>
                </ul>
                <p>The full release notes can be viewed inside the app by opening
                    the "about:version" page.</p>
            </description>
            <url>https://github.com/skyjake/lagrange/releases/tag/v1.7.1</url>
        </release>
        <release version="1.7" date="2021-09-28">
            <description>
                <p>Version 1.7 improves bookmark management with folders and manual
                    sorting, and has multiple UI enhancements including unconstrained
                    popup menus, upload identity selection, button focus switching
                    with Tab key, and new UI languages (e.g., Esperanto). A new image
                    colorization option has been added for enforcing a stricter visual
                    style.</p>
                <p>The full release notes can be viewed inside the app by opening
                    the "about:version" page.</p>
            </description>
            <url>https://github.com/skyjake/lagrange/releases/tag/v1.7.0</url>
        </release>
        <release version="1.6.5" date="2021-08-29">
            <description>
                <p>Version 1.6 adds support for bidirectional text and complex scripts,
                    right-to-left paragraph layout, uploads using the Titan protocol,
                    and has an improved mechanism for tracking trust in server
                    certificates. Page contents can be fully cached in memory for more
                    efficient backward navigation. There are also UI improvements like
                    a reorganized Preferences and a setting for smooth scrolling
                    speed.</p>
                <p>Changes and fixes in v1.6.5:</p>
                <ul>
                    <li>Audio init errors are no longer fatal. SDL's error message
                        will still be printed.</li>
                    <li>Fixed appearance of tab buttons (should have 
                        no top frame).</li>
                    <li>Fixed a cursor position regression in input fields related
                        to handling of variation selectors (codepoint clusters).
                        Moving the cursor to the start of a wrapped line segment put
                        the cursor in the wrong place.</li>
                    <li>Fixed right-clicking on sidebar tab buttons. 
                        It was showing the wrong context menu when the list had been
                        scrolled down.</li>
                    <li>Fixed crash when using the SDL2 KMSDRM video driver.</li>
                    <li>Fixed minor visual artifacts in preformatted blocks and
                        near the bottom of the page.</li>
                </ul>
                <p>The full release notes can be viewed inside the app by opening
                    the "about:version" page.</p>
            </description>
            <url>https://github.com/skyjake/lagrange/releases/tag/v1.6.5</url>
        </release>
        <release version="1.6.4" date="2021-08-22">
            <description>
                <p>Version 1.6 adds support for bidirectional text and complex scripts,
                    right-to-left paragraph layout, uploads using the Titan protocol,
                    and has an improved mechanism for tracking trust in server
                    certificates. Page contents can be fully cached in memory for more
                    efficient backward navigation. There are also UI improvements like
                    a reorganized Preferences and a setting for smooth scrolling
                    speed.</p>
                <p>Changes and fixes in v1.6.4:</p>
                <ul>
                    <li>Local files containing UTF-8 text can be viewed regardless of
                        their file extension.</li>
                    <li>Fixed input field cursor positioning and insertion problems
                        around Emoji variation selectors.</li>
                    <li>Fixed "Unknown Status Code" shown in Page Information for
                        valid status codes.</li>
                    <li>Fixed an issue with network requests that would make it appear
                        the server was not responding, but the request would not time
                        out.</li>
                    <li>Fixed a potential invalid memory access when clicking on
                        sidebar items.</li>
                    <li>Fixed a potential freeze after a network request is
                        cancelled.</li>
                </ul>
                <p>The full release notes can be viewed inside the app by opening
                    the "about:version" page.</p>
            </description>
            <url>https://github.com/skyjake/lagrange/releases/tag/v1.6.4</url>
        </release>
        <release version="1.6.3" date="2021-08-15">
            <description>
                <p>Version 1.6 adds support for bidirectional text and complex scripts,
                    right-to-left paragraph layout, uploads using the Titan protocol,
                    and has an improved mechanism for tracking trust in server
                    certificates. Page contents can be fully cached in memory for more
                    efficient backward navigation. There are also UI improvements like
                    a reorganized Preferences and a setting for smooth scrolling
                    speed.</p>
                <p>Changes and fixes in v1.6.3:</p>
                <ul>
                    <li>Select all text in an input field using Shift+Ctrl+A.</li>
                    <li>Input fields do not lose focus when the window becomes
                        inactive, making it easier to resume input afterwards.</li>
                    <li>Fixed delay after switching to split view mode.</li>
                    <li>Fixed what gets drawn in an empty tab, before a document is
                        available for rendering (e.g., after switching to split view
                        mode).</li>
                    <li>Fixed highlighting the domain name in URL input fields.</li>
                    <li>Fixed hiding the Gemini URL scheme in input fields when the
                        window is narrow.</li>
                    <li>Fixed the line break key modifier inadvertently affecting URL
                        input fields, where line breaks are not allowed.</li>
                    <li>Fixed the line break key modifier affecting the upload dialog's
                        text field.</li>
                    <li>Fixed a potential hang when closing a socket before the
                        connection is fully opened.</li>
                    <li>Updated translations.</li>                    
                </ul>
                <p>The full release notes can be viewed inside the app by opening
                    the "about:version" page.</p>
            </description>
            <url>https://github.com/skyjake/lagrange/releases/tag/v1.6.3</url>
        </release>        
        <release version="1.6.2" date="2021-08-03">
            <description>
                <p>Version 1.6 adds support for bidirectional text and complex scripts,
                    right-to-left paragraph layout, uploads using the Titan protocol,
                    and has an improved mechanism for tracking trust in server
                    certificates. Page contents can be fully cached in memory for more
                    efficient backward navigation. There are also UI improvements like
                    a reorganized Preferences and a setting for smooth scrolling
                    speed.</p>
                <p>Changes and fixes in v1.6.2:</p>
                <ul>
                    <li>Added --tab-url to print currently active tab's URL.</li>
                    <li>Upload dialog expands to full window height when the entered
                        text is long.</li>
                    <li>Home/End keys in an input field move to start/end of the
                        wrapped line segment.</li>
                    <li>Scroll with mouse wheel in input fields.</li>
                    <li>Slower cursor blink rate in input fields.</li>
                    <li>Adjusted dark mode colors for focused input fields.</li>
                    <li>Fixed incorrect behavior in input fields when typing or
                        deleting text while holding down the Shift key.</li>
                    <li>Fixed crash in Upload dialog if server responds with a
                        redirect.</li>
                    <li>Fixed buffered graphics (UI, fonts) getting lost under rare
                        circumstances.</li>
                    <li>macOS: Fixed UI not updating when system dark mode is toggled
                        while the window is hidden.</li>
                </ul>
                <p>The full release notes can be viewed inside the app by opening
                    the "about:version" page.</p>
            </description>
            <url>https://github.com/skyjake/lagrange/releases/tag/v1.6.2</url>
        </release>        
        <release version="1.6.1" date="2021-07-30">
            <description>
                <p>Version 1.6 adds support for bidirectional text and complex scripts,
                    right-to-left paragraph layout, uploads using the Titan protocol,
                    and has an improved mechanism for tracking trust in server
                    certificates. Page contents can be fully cached in memory for more
                    efficient backward navigation. There are also UI improvements like
                    a reorganized Preferences and a setting for smooth scrolling
                    speed.</p>
                <p>Version 1.6.1 fixes the following issues:</p>
                <ul>
                    <li>Potential crash when inserting a line break.</li>
                    <li>Cursor positioning in fixed-length input fields.</li>
                    <li>Copying text in input fields (the wrong region was copied).</li>
                    <li>URL input field contents not being selected after opening
                        a new tab.</li>
                    <li>Upload dialog not showing when reloading a Titan URL.</li>                    
                </ul>
                <p>The full release notes can be viewed inside the app by opening
                    the "about:version" page.</p>
            </description>
            <url>https://github.com/skyjake/lagrange/releases/tag/v1.6.1</url>
        </release>
        <release version="1.6" date="2021-07-26">
            <description>
                <p>Version 1.6 adds support for bidirectional text and complex scripts,
                    right-to-left paragraph layout, uploads using the Titan protocol,
                    and has an improved mechanism for tracking trust in server
                    certificates. Page contents can be fully cached in memory for more
                    efficient backward navigation. There are also UI improvements like
                    a reorganized Preferences and a setting for smooth scrolling
                    speed.</p>
                <p>The full release notes can be viewed inside the app by opening
                    the "about:version" page.</p>
            </description>
            <url>https://github.com/skyjake/lagrange/releases/tag/v1.6.0</url>
        </release>
        <release version="1.5.2" date="2021-06-15">
            <description>
                <p>Bug fixes and tweaks:</p>
                <ul>
                    <li>Fixed pasting a PEM-formatted certificate and/or 
                        private key via clipboard in Import Identity.</li>
                    <li>Possible workaround for a visual glitch in the URL
                        field.</li>
                    <li>Specify `StartupWMClass` in .desktop file.</li>
                    <li>Normalize page contents to avoid the most common issues
                        with diacritics (Unicode NFC).</li>
                    <li>Expanded the set of recognized custom link icons.</li>
                    <li>Updated "Smol Emoji" font with new glyphs.</li>
                    <li>Allow use of TLS cipher "DHE-RSA-AES256-GCM-SHA384".</li>
                </ul>
            </description>
            <url>https://github.com/skyjake/lagrange/releases/tag/v1.5.2</url>
        </release>
        <release version="1.5.1" date="2021-06-06">
            <description>
                <p>Resource update:</p>
                <ul>
                    <li>Latest UI translation strings.</li>
                    <li>More glyphs in the Smol Emoji font.</li>
                </ul>
            </description>
            <url>https://github.com/skyjake/lagrange/releases/tag/v1.5.1</url>
        </release>
        <release version="1.5" date="2021-05-29">
            <description>
                <p>This release contains several user interface improvements.</p>
                <ul>
                    <li>Improved identity management: revised certificate creation UI,
                        taking a new identity into use immediately, sidebar context
                        menu shows used URLs as clickable menu items, exporting
                        identities.</li>
                    <li>Improved text input: inserting line breaks, input fields use word
                        wrapping and expand vertically, query URL length
                        indicator.</li>
                    <li>Show buttons in the page footer area for performing relevant
                        actions conveniently.</li>
                    <li>Animated showing of sidebars and dialogs.</li>
                    <li>Font updates, setting for custom fallback TrueType font.</li>
                    <li>Gempub: Linear navigation through the book.</li>
                    <li>New UI language: Polish.</li>
                </ul>
                <p>The full release notes can be viewed inside the app by opening
                    the "about:version" page.</p>
            </description>
            <url>https://github.com/skyjake/lagrange/releases/tag/v1.5.0</url>
        </release>
        <release version="1.4.2" date="2021-05-22">
            <description>
                <p>Bug fixes:</p>
                <ul>
                    <li>UI colors were all black on the first run.</li>
                    <li>Right mouse click on an inactive split does not have any
                        effect.</li>
                    <li>Action buttons showing under the Help link in an empty
                        Identities sidebar.</li>
                    <li>Potential crash at shutdown.</li>
                    <li>Minor UI layout issues.</li>
                </ul>
            </description>
            <url>https://github.com/skyjake/lagrange/releases/tag/v1.4.2</url>
        </release>
        <release version="1.4.1" date="2021-05-13">
            <description>
                <p>Bug fixes:</p>
                <ul>
                    <li>Removing the left side split by closing all its tabs. The URL
                        input field got confused about which tab was currently open, and
                        the wrong theme was active.</li>
                    <li>Tab merging when unsplitting the window: keep the currently 
                        active tab open.</li>
                    <li>Sidebars sometimes become unresponsive.</li>
                    <li>Incorrect font was used for visited monospace Gopher links.</li>
                    <li>Incorrectly shown/hidden tab pinning indicator.</li>
                    <li>Scrollbar in Preferences &gt; Keys was hidden until the list 
                        was scrolled.</li>
                </ul>
            </description>
            <url>https://github.com/skyjake/lagrange/releases/tag/v1.4.1</url>
        </release>
        <release version="1.4" date="2021-05-07">
            <description>
                <p>This release introduces a split view mode, support for Gempub
                    files, and optimizes page rendering. Notable changes include:</p>
                <ul>
                    <li>Split view for browsing two tabs at once.</li>
                    <li>Split view pinning for keeping an index page or menu on
                        one side while opening all links on the other side.</li>
                    <li>Viewing contents of local directories and ZIP archives.</li>
                    <li>Basic Gempub support: viewing the book cover page, and opening
                        the contents in a split view.</li>
                    <li>Page renderer buffers content more efficiently.</li>
                    <li>New UI languages: Interlingua, Toki Pona.</li>
                    <li>All lists support smooth scrolling.</li>
                </ul>
                <p>The full release notes can be viewed inside the app by opening
                    the "about:version" page.</p>
            </description>
            <url>https://github.com/skyjake/lagrange/releases/tag/v1.4.0</url>
        </release>
        <release version="1.3.4" date="2021-04-26">
            <description>
                <p>Changes:</p>
                <ul>
                    <li>Allow server certificates with a `*.tld` subject wildcard.</li>
                    <li>Updated the French UI translation.</li>
                </ul>
                <p>Bug fixes:</p>
                <ul>
                    <li>Broken media type check in the audio player. Media types with
                        parameters failed to be recognized.</li>
                    <li>Crash after a redirect.</li>
                    <li>Rare issue with handling multiple rapid network requests.</li>
                    <li>Rare situation where a network connection would fail to open.</li>
                    <li>Minor stability improvements.</li>
                </ul>
            </description>
            <url>https://github.com/skyjake/lagrange/releases/tag/v1.3.4</url>
        </release>
        <release version="1.3.3" date="2021-04-18">
            <description>
                <p>New features/changes:</p>
                <ul>
                    <li>Added UI languages: French, German. (Note that neither is 
                        100% finished yet.)</li>
                    <li>Added environment variable LAGRANGE_OVERRIDE_DPI.</li>
                    <li>Back/forward navigation buttons are disabled if they have 
                        no more pages to switch to.</li>
                    <li>Minor UI color tuning.</li>
                </ul>
                <p>Bug fixes:</p>
                <ul>
                    <li>Disabled IPC in Flatpak builds for compatibility reasons. 
                        Beware of multiple instances overwriting each other's data.</li>
                    <li>Possible crash when closing a tab.</li>
                    <li>Possible crash when restoring application state at launch.</li>
                    <li>Parsing and making requests with literal IPv6 addresses.</li>
                </ul>
            </description>
            <url>https://github.com/skyjake/lagrange/releases/tag/v1.3.3</url>
        </release>
        <release version="1.3.2" date="2021-04-11">
            <description>
                <p>Bug fixes:</p>
                <ul>
                    <li>Crash after updating from v1.2 due to undefined CA file/path
                        configuration.</li>
                    <li>Conflation of pixel ratio and display DPI. Pixel ratio is now
                        always separately detected so mouse events can be correctly
                        positioned. You may find that adjusting the UI scale factor
                        (Preferences &gt; Interface) is necessary after upgrading.</li>
                    <li>Sidebar width changing when moving the window to a different
                        display.</li>
                    <li>Inability to use Tab in keybindings.</li>
                    <li>Opening Gopher URLs via drag-and-drop.</li>
                    <li>"Add bookmark..." does nothing on a feed entry.</li>
                    <li>Keybindings list not being updated immediately when UI language
                        changes.</li>
                    <li>Trimming of link label text when a custom Emoji is used.</li>
                </ul>
            </description>
            <url>https://github.com/skyjake/lagrange/releases/tag/v1.3.2</url>
        </release>
        <release version="1.3.1" date="2021-04-05">
            <description>
                <p>Version 1.3 is a major feature update with improvements for
                    localization, browsing behavior, page content and
                    rendering, UI design, and command line use. Here are some of
                    the highlights:
                </p>
                <ul>
                    <li>New UI language setting: English, Chinese, Finnish, 
                        Interlingue, Russian, Serbian, and Spanish available in this
                        release.</li> 
                    <li>LibreTranslate integration for translating page 
                        content.</li>
                    <li>Viewing alt text of preformatted blocks.</li>
                    <li>Improvements to color themes and page appearance.</li>
                    <li>Rescaling the UI manually or when moving the window
                        to a different display.</li>
                    <li>Word/paragraph selection modes (double/triple click).</li>
                    <li>Controlling a running instance via command line.</li>
                </ul>
                <p>1.3.1 contains minor updates and bug fixes:</p>
                <ul>
                    <li>Added option to disable bold links for light/dark backgrounds.</li>
                    <li>Updated the Nunito font to the latest version.</li>
                    <li>Fixed keybindings overriding the home row key navigation mode.</li>
                    <li>Fixed crash during word wrapping.</li>
                    <li>Fixed kerning in the text renderer.</li>
                    <li>Fixed issue with overlapped drawing of list bullets vs. list
                        items.</li>
                    <li>Fixed cropped list bullets when using Literata.</li>
                    <li>Fixed whitespace normalization in plain text files (tab
                        characters).</li>
                    <li>Fixed issues buffering window contents, possibly causing missing
                        font glyphs.</li>
                </ul>
                <p>The full release notes can be viewed inside the app by opening
                    the "about:version" page.
                </p>
            </description>
            <url>https://github.com/skyjake/lagrange/releases/tag/v1.3.1</url>
        </release>
        <release version="1.3" date="2021-03-31">
            <description>
                <p> This is a major feature update with improvements for
                    localization, browsing behavior, page content and
                    rendering, UI design, and command line use. Here are some of
                    the highlights:
                </p>
                <ul>
                    <li>New UI language setting: English, Chinese, Finnish,
                        Russian, and Spanish available in this release.</li> 
                    <li>LibreTranslate integration for translating page 
                        content.</li>
                    <li>Viewing alt text of preformatted blocks.</li>
                    <li>Improvements to color themes and page appearance.</li>
                    <li>Rescaling the UI manually or when moving the window
                        to a different display.</li>
                    <li>Word/paragraph selection modes (double/triple click).</li>
                    <li>Controlling a running instance via command line.</li>
                </ul>
                <p> The full release notes can be viewed inside the app by opening
                    the "about:version" page.
                </p>
            </description>
            <url>https://github.com/skyjake/lagrange/releases/tag/v1.3.0</url>
        </release>
        <release version="1.2.3" date="2021-03-14">
            <description>
                <p>Bug fixes:</p>
                <ul>
                    <li>Fixed XML parser hanging on numeric character entities.</li>
                    <li>Fixed "Monospace Body" option causing Gemtext line 
                        markup to be visible.</li>
                    <li>Fixed bookmarking a wrapped link. Now the entire label 
                        text gets used instead of just the clicked segment.</li>
                    <li>Fixed handling of non-advancing monospace glyphs.</li>
                </ul>
            </description>
            <url>https://github.com/skyjake/lagrange/releases/tag/v1.2.3</url>
        </release>
        <release version="1.2.2" date="2021-03-07">
            <description>
                <ul>
                    <li>Stability improvements.</li>
                    <li>Whitespace is no longer normalized when using the monospace body setting.</li>
                    <li>Fixed issues with percent-encoded Gopher paths.</li>
                </ul>
            </description>
            <url>https://github.com/skyjake/lagrange/releases/tag/v1.2.2</url>
        </release>
        <release version="1.2.1" date="2021-02-27">
            <description>
                <p> This is a major feature update that also has a number of user 
                    interface design changes.
                </p>
                <p> New features include viewing and subscribing to Atom feeds,
                    downloading any link as a file, editable bookmark icons,
                    search engine integration, tab auto-reloading, fullscreen mode,
                    and new font options for page content.
                </p>
                <p> UI enhancements include improved navbar and sidebar appearance,
                    setting for UI accent color, and placement of dialog
                    buttons.
                </p>
                <p> The full release notes can be viewed inside the app by opening
                    the "about:version" page.
                </p>
                <p>v1.2.1 fixes a crash when creating a bookmark.</p>
            </description>
            <url>https://github.com/skyjake/lagrange/releases/tag/v1.2.1</url>
        </release>
        <release version="1.2" date="2021-02-27">
            <description>
                <p> This is a major feature update that also has a number of user 
                    interface design changes.
                </p>
                <p> New features include viewing and subscribing to Atom feeds,
                    downloading any link as a file, editable bookmark icons,
                    search engine integration, tab auto-reloading, fullscreen mode,
                    and new font options for page content.
                </p>
                <p> UI enhancements include improved navbar and sidebar appearance,
                    setting for UI accent color, and placement of dialog
                    buttons.
                </p>
                <p> The full release notes can be viewed inside the app by opening
                    the "about:version" page.
                </p>
            </description>
            <url>https://github.com/skyjake/lagrange/releases/tag/v1.2.0</url>          
        </release>
        <release version="1.1.4" date="2021-02-22">
            <description>
                <p>Bug fixes:</p>
                <ul>
                    <li>Broken Gopher menu links.</li>
                    <li>Incorrect feed entry highlight/read status in the sidebar.</li>
                    <li>Vertical alignment of short pages: top banner is excluded 
                        because it is not part of the content.</li>
                </ul>
            </description>
            <url>https://github.com/skyjake/lagrange/releases/tag/v1.1.4</url>
        </release>
        <release version="1.1.3" date="2021-02-14">
            <description>
                <p>Bug fixes:</p>
                <ul>
                    <li>Crash when deleting a bookmark that was being used as 
                        a remote bookmark source.</li>
                    <li>Potential crash at shutdown.</li>
                    <li>URL path decoding not respecting reserved characters.</li>
                </ul>
            </description>
            <url>https://github.com/skyjake/lagrange/releases/tag/v1.1.3</url>
        </release>
        <release version="1.1.2" date="2021-02-10">
            <description>
                <p>Bug fixes:</p>
                <ul>
                    <li>Potential crash at launch.</li>
                    <li>Input query from a background tab was being applied to 
                        the foreground tab. An input query now forces a tab to 
                        the foreground.</li>
                    <li>Window scroll position moving when resizing vertically.</li>
                    <li>Feed refresh waiting forever if a server doesn't respond.</li>
                    <li>Hover state not being cleared when right-clicking links.</li>
                    <li>Remote bookmarks not appearing if they lack a user-friendly 
                        name on the source page.</li>
                </ul>
            </description>
            <url>https://github.com/skyjake/lagrange/releases/tag/v1.1.2</url>
        </release>
        <release version="1.1.1" date="2021-02-03">
            <description>
                <p>Miscellaneous fixes for bugs and other incorrect behavior:</p>
                <ul>
                    <li>Monitor DPI will now affect UI scaling.</li>
                    <li>Input focus can no longer be cycled outside an open dialog.</li>
                    <li>Missing cursor and invalid data in the New Identity "Valid until" field.</li>
                    <li>Missing frames in the Import Identity dialog.</li>
                    <li>Word wrapping slightly off in unread feed entry titles.</li>
                    <li>URI fragments should not be stripped from all links.</li>
                    <li>Allow reloading the same URL when clicking on a link or bookmark, 
                        or pressing Enter in the navbar.</li>
                    <li>Existing bookmark URLs are normalized like all other URLs.</li>
                    <li>"Import Links as Bookmarks" can be used on an active bookmark source page.</li>
                    <li>Fixed default values for preferences: line width, Downloads directory.</li>
                    <li>Store files in XDG user directories.</li>
                </ul>
            </description>
            <url>https://github.com/skyjake/lagrange/releases/tag/v1.1.1</url>
        </release>
        <release version="1.1" date="2021-01-28">
            <description>
                <p>
                    This version adds new features to enhance user experience 
                    and fixes incorrect behavior.
                </p>
                <ul>
                    <li>Import existing X.509 client certificates via the UI.</li>
                    <li>Setting for maximum cache size.</li>
                    <li>Option to show full URL when hovering mouse over a link.</li>
                    <li>Support for Finger links.</li>
                    <li>More keybindings: e.g., opening and closing tabs.</li>
                    <li>Visual UI improvements.</li> 
                    <li>Fix for history timestamps that were shifting on every launch.</li>
                </ul>
            </description>
            <url>https://github.com/skyjake/lagrange/releases/tag/v1.1.0</url>
        </release>
        <release version="1.0.3" date="2021-01-12">
            <description>
                <p>This release contains bug fixes and performance improvements.</p>
                <p>Version 1.0 is the first stable release of Lagrange.</p>
            </description>
            <url>https://github.com/skyjake/lagrange/releases/tag/v1.0.3</url>
        </release>
    </releases>
</component><|MERGE_RESOLUTION|>--- conflicted
+++ resolved
@@ -53,11 +53,7 @@
                     close buttons that appear on mouse hover.</p>
                 <p>Changes in v1.8.2:</p>
                 <ul>
-<<<<<<< HEAD
-                    <li>Fixed encoding of <code>+</code> characters in URLs as per 
-=======
                     <li>Fixed encoding of `+` characters in URLs as per 
->>>>>>> 00b9e034
                         RFC 3986.</li>
                     <li>Fixed crash when fontpack.ini specifies a file that cannot
                         be found.</li>
