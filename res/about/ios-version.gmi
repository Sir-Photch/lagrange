--- conflicted
+++ resolved
@@ -6,10 +6,6 @@
 ```
 # Release notes
 
-<<<<<<< HEAD
-## 1.13 (4)
-* Fixed issues with text selection and range visualization.
-=======
 ## 1.14 (4)
 * Fixed pinned identity being forgotten when navigating to parent/root.
 * Improved layout of the bookmark editor dialog.
@@ -47,7 +43,9 @@
 * ANSI escapes 39 and 49 (reset FG/BG color to default) were not working.
 * Fixed a layout issue in the translation dialog.
 * Cleaned up a few UI labels.
->>>>>>> 27506711
+
+## 1.13 (4)
+* Fixed issues with text selection and range visualization.
 
 ## 1.13 (3)
 * Fixed reporting of errors related to a proxy server certificate.
