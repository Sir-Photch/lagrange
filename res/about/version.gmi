--- conflicted
+++ resolved
@@ -6,8 +6,6 @@
 ```
 # Release notes
 
-<<<<<<< HEAD
-=======
 ## 0.8
 * Added support for Gopher.
 * Added support for the full palette of 8-bit ANSI foreground colors.
@@ -21,7 +19,6 @@
 * Automatic redirects allowed when the destination URL uses the same scheme as the originating URL. For example, when using a proxy, HTTP(S) is allowed to automatically redirect to other HTTP(S) URLs.
 * Windows: Fixed handling of drag-and-dropped and command line file paths.
 
->>>>>>> 4ccecbca
 ## 0.7.2
 * Fixed parsing of the server's response. In some cases it was possible that the response was only partially read.
 * Fixed handling of TLS/SSL connection being closed without the socket being closed.
