``` "Lagrange" written in all caps
           __   __             __   ___
|     /\  / _` |__)  /\  |\ | / _` |__
|___ /~~\ \__> |  \ /~~\ | \| \__> |___

```
# Release notes

<<<<<<< HEAD
## 1.4.2
* Fixed UI colors being all black on the first run.
* Fixed right mouse click on an inactive split not having any effect.
* Fixed action buttons showing under the Help link in an empty Identities sidebar.
* Fixed potential crash at shutdown.
* Fixed minor UI layout issues.
=======
## 1.5
* Added "Smol Emoji" and "Noto Sans Symbols" fonts, removed Symbola.
⚠️ Many Emoji and pictographs defined in the last five years are currently missing.
* Added document footer buttons: on certain pages (e.g., error messages) show relevant actions in the bottom of the page. For example, if a certificate is required for viewing a page, show buttons for creating a new identity and showing the Identities sidebar.
* Error pages include the human-readable text sent by the server.
* Disregard old feed entries whose unread status would have been forgotten.
* Added UI language: Polish.

Identity management:
* Revised New Identity dialog. An option is provided to automatically use the new identity on the current domain/page. The additional fields are hidden by default.
* Improved usability of Identities sidebar. No more accidental activations: left-clicking an identity opens the context menu without making any changes. The context menu shows each active URL as a menu item for easy access. Identity icons reflect the usage status: all identities used on the current domain get highlighted in addition to the currently used one.
* Identities can be exported: certificate and private key are opened in a new tab in plain text PEM format.
* Fixed issues with identity usage: a higher-up URL overrides and deactivates all contained URLs to avoid redundant activation.

Text input:
* Revised text input widgets: added support for multiple lines, and when entering user response to a query, show how many bytes are remaining for the response URL about to be submitted. In dialogs, input fields expand vertically instead of scrolling their content horizontally.
* Input widgets allow inserting newlines using Shift+Return.
* Disallow sending query responses that are too long (1024 bytes maximum).
* Shift-click to select a range of text in input widgets (i.e, without dragging).

Rendering:
* Animate showing and hiding of sidebars and dialogs. Animations are enabled by default, by can be disabled with Preferences > Interface > Animations.
* Added setting for a custom TrueType symbol font for any missing characters. Note: Must be a .TTF file — OpenType and bitmap fonts are not supported.
* Link navigation shortcut icons (home row and numbered) are drawn with a consistent appearance.
* Improved icon alignment in lists.
* Reduced line gap between word-wrapped top-level headings.
* Modal dialog background dimming fades in/out smoothly.
* macOS: Workaround for an issue that causes UI refresh to pause occasionally for ~100 ms.

Split view:
* Added keybindings for split view menu items.
* Changed default split view keys to conform to Emacs (3 for horizontal, 2 for vertical split).
* Fixes and improvements for touch screen event handling in split view mode.

Command line:
* Added --url-or-search (-u) command line option. Depending on the parameter, either open an URL or make a search query.
* Open all URLs/files specified on the command line in new tabs, and raise the window if the app is already running. (Kudos to Alyssa Rosenzweig.)

Gempub:
* Linear navigation through the book with Left/Right arrow keys and via footer buttons. The navigation order is determined by links on the Gempub index page.
>>>>>>> 341e2b56

## 1.4.1
* Fixed removing the left side split by closing all its tabs. The URL input field got confused about which tab was currently open, and the wrong theme was active.
* Fixed tab merging when unsplitting the window: keep the currently active tab open.
* Fixed issue with sidebars sometimes becoming unresponsive.
* Fixed font used for visited monospace Gopher links.
* Fixed incorrectly shown/hidden ◧ indicator.
* Fixed scrollbar in Preferences > Keys being hidden until the list is scrolled.

## 1.4
* Added split view modes: two tabs at once, horizontal/vertical split, 1:1/2:1/1:2 weights, merge tabs, swap sides. See section 1.8 in Help for details.
* Split view pinning: keep a page pinned on one side while all opened links go to the other side.
* "file://" URLs can be used for viewing contents of local directories and ZIP archives.
* Basic Gempub support: a cover page is generated based on metadata, and there's an automatic split view for index and contents. On macOS, Lagrange is registered as a viewer of .gpub files.
* Bold link styling is used for indicating which links are unvisited.
* Page rendering was optimized: now each line of text is rendered into the view buffer only once, and whenever the view is stationary, content is prefilled in the available space outside the viewport. Previously, at least one line of text was rendered every frame when the viewport was moving, which was mostly redundant.
* Added UI languages: Interlingua, Toki Pona.
* Added "New"/"Import" buttons in the bottom of the Identities tab.
* Added an "All"/"Unread" mode switch in the bottom of the Feeds tab.
* Added toggles for special tags in the bookmark creation/editor dialog.
* Added "Show Downloads" to the File/main menu.
* Added "Open Downloaded File" to the file save dialog to make it easy to find the local copy of the file.
* Updated the UI font to Source Sans 3. It now has all the styles and weights needed for page rendering, too.
* Added a semibold Fira Sans weight (used for unvisited links).
* Preferences: Reorganized the fonts dropdown menu.
* Changed popup dismiss behavior so that a click outside just dismisses the popup and does not trigger further actions.
* All lists support smooth scrolling.
* Multitouch scrolling: each finger can scroll a different widget.
* Adjustments to how display DPI affects UI scaling.
* Fixed allocation of page rendering buffers. Previously, some buffers may have gone unused or were allocated erroneously to the same position, causing unnecessary work for the page renderer.
* Fixed various issues in the UI layout.
* Fixed parsing URI scheme (limited set of characters allowed).
* Don't percent encode equal signs in URL paths.

## 1.3.4
* Allow server certificates with a `*.tld` subject wildcard.
* Updated the French UI translation.
* Fixed media type check in the audio player. Media types with parameters failed to be recognized.
* Fixed crash after a redirect.
* Fixed a rare issue with handling multiple rapid network requests.
* Fixed a rare situation where a network connection would fail to open.
* Minor stability improvements.

## 1.3.3
* Added UI languages: French, German. (Note that neither is 100% finished yet.)
* Added build option to disable IPC for compatibility reasons.
* Added environment variable LAGRANGE_OVERRIDE_DPI.
* Back/forward navigation buttons are disabled if they have no more pages to switch to.
* Minor UI color tuning.
* Fixed possible crash when closing a tab.
* Fixed possible crash when restoring application state at launch.
* Fixed problems parsing and making requests with literal IPv6 addresses.

## 1.3.2
* Fixed crash after updating from v1.2 due to undefined CA file/path configuration.
* Fixed conflation of pixel ratio and display DPI. Pixel ratio is now always separately detected so mouse events can be correctly positioned. You may find that adjusting the UI scale factor (Preferences > Interface) is necessary after upgrading.
* Fixed sidebar width changing when moving the window to a different display.
* Fixed inability to use Tab in keybindings.
* Fixed opening Gopher URLs via drag-and-drop.
* Fixed "Add bookmark..." on a feed entry.
* Fixed keybindings list not being updated immediately when UI language changes.
* Fixed trimming of link label text when a custom Emoji is used.
* Windows: Fixed maximum window size being restricted to the initial display's size.

## 1.3.1
* Added UI languages: Serbian, Interlingue.
* Added option to disable bold links for light/dark backgrounds.
* Updated the Nunito font to the latest version.
* Fixed crash during word wrapping.
* Fixed keybindings overriding the home row key navigation mode.
* Fixed kerning in the text renderer.
* Fixed issue with overlapped drawing of list bullets vs. list items.
* Fixed cropped list bullets when using Literata.
* Fixed whitespace normalization in plain text files (tab characters).
* Fixed issues buffering window contents, possibly causing missing font glyphs.

## 1.3

Localization:
* Added the first set of UI translations: Chinese (Simplified, Traditional), Finnish, Russian, and Spanish. Many thanks to the translators!
* Added page content translation using a LibreTranslate instance running on `xlt.skyjake.fi`. This is somewhat experimental and may occasionally mess up Gemtext markup. Expect long pages to be quite slow to translate (more than a minute).
=> https://weblate.skyjake.fi/projects/lagrange/ui  Lagrange UI translations (Weblate project)
=> https://libretranslate.com                       More information about LibreTranslate
=> gemini://skyjake.fi/lagrange/privacy.gmi         Lagrange privacy policy

Resources:
* Added Noto Sans CJK (Simplified Chinese) font.
* Added Noto Sans Arabic font. Note that right-to-left/bidirectional text rendering is *not* implemented yet.
* Added "about:about" that lists all the available "about:" pages.

Browsing:
* Alt text is shown when hovering over a preformatted block.
* Clicking on a preformatted block collapses it, leaving only the alt text.
* Added option to collapse all preformatted blocks on page load.
* A server certificate can also be verified by Certificate Authorities. When "CA file" and/or "CA path" are set in Preferences, CA verification will mark a certificate as trusted.
* Relaxed TOFU certificate checking when it comes to domain names: `domain.tld` in a certificate is implicitly considered to also mean `*.domain.tld`.
* Fixed handling of IDNs when the user sets a server certificate as trusted via the UI.
* Fixed handling of unknown URI schemes. Previously they were forcefully converted to absolute URIs, breaking them.

Page content and rendering:
* Color adjustments to the "Colorful Dark", "Colorful Light", and "Gray" themes. "Gray" looks different in dark and light UI modes.
* Spacing of bullet lists vs. link lists is more consistent.
* Links are shown in bold, and tinted with the page theme color for more coherent appearance.
* Custom link icons: Gemini links whose destination is on the same domain use as icon the Emoji or other pictograph at the start of the link label. (For example, see Astrobotany menus.)
* Added option to wrap lines in plain text files. This is on by default because there is no horizontal scrolling for plain text.
* Large images are downscaled to an appropriate size for presentation.
* Improved font glyph caching to reduce stuttering during scrolling. All required glyphs are cached after a page load finishes. This allows more efficient copying of glyphs as the operations can be batched.
* Larger content buffers for scrolling, reducing need to redraw content.
* Gopher: Handling the 'h' line type.
* Fixed minor issues with word wrapping.
* Fixed minor blending artifacts with the current heading shown on the right side of the page.

User interface:
* Improved event handling to support touch screens on any platform (if supported by SDL).
* UI scaling factor is applied immediately when closing Preferences. Restarting is no longer necessary.
* Window rescaled automatically when moving it to a display with a different DPI.
* Added unread feed entry count to the sidebar.
* Added a context menu for toggling sidebars. The menu appears when right-clicking on the navbar or on the sidebar tab buttons.
* Double/triple click selection modes. Double click and drag will select by word, triple click by paragraph.
* Popup menus have icons for items to make it faster to find the item you're looking for.
* Soft shadows for popup menus.
* Scrollbars fade away on macOS/iOS and dim on other platforms.
* Reload button moved into the URL field.
* Narrow URL input fields will not display the default "gemini" scheme.
* Domain name is highlighted in URL fields.
* Added a cut/copy/paste context menu to input fields.
* Added an "Import..." button to the empty Identities sidebar.
* Preferences dialog was partially reorganized for clarity.
* Tabs in Preferences look the same as tabs in the sidebar.
* Cleaner appearance for unread feed items in the sidebar.
* Dialog buttons show the corresponding shortcut key.
* Fixed background activity indicators overlapping each other.
* Fixed glitches when widgets extend beyond the left edge of the window.
* Fixed use of plurals in UI strings, enabling support for three or more plural forms.

Keybindings:
* Default page scroll keybindings changed: PageUp/Down scroll a whole page, and Space/Shift+Space scrolls half a page. If you're changed these bindings, note that they will be reset to defaults.
* Added keybinding for subscribing to a page.
* Keyboard modifiers can be remapped using the `modmap.txt` configuration file.
* Caps Lock can be used as a modifier key.
* Internet hot keys (if present on a keyboard) can be used to navigate back/forward and reload the page.

Command line use:
* Added conventional `--help`, `--version` options.
* A previously started instance can be controlled with command line options.
* `--list-tab-urls` prints a list of the currently open URLs in the running instance.

Bug fixes:
* Only one instance of Lagrange is allowed to run per user directory. This prevents instances from overwriting each other's data.
* Fixed use of multiple search terms for quick lookup.
* Fixed handling of multiple feeds having an entry with the same URL.
* Fixed percent-decoding of URLs on the command line and coming in via system URL handlers.

## 1.2.3
* Fixed XML parser hanging on numeric character entities.
* Fixed "Monospace Body" option causing Gemtext line markup to be visible.
* Fixed bookmarking a wrapped link. Now the entire label text gets used instead of just the clicked segment.
* Fixed handling of non-advancing monospace glyphs.
* CMake: Automatically check if `lib/the_Foundation` is up-to-date.
* CMake: Build configuration fails if an SSL library is not found.
* Reverted default bookmarks having "Getting Started" as a remote bookmark source. Now it's just a regular bookmark.

## 1.2.2
* Stability improvements.
* Whitespace is no longer normalized when using the monospace body setting.
* Fixed issues with percent-encoded Gopher paths.
* macOS: Try to prevent forced use of high-performance GPU.

## 1.2.1
* Fixed crash when creating a bookmark.

## 1.2

New features:
* Atom feed subscriptions: Atom XML documents are automatically converted to Gemini feed index pages. This is a built-in version of the Atom-to-Gemini example on the Help page.
* Inline downloads: right-click on any link that is openable inside Lagrange and select "Download Linked File".
* Editable bookmark icons: use your favorite Unicode character as the symbol to represent a bookmarked site.
* Searching via URL field: non-URL text entered in the field is passed onto the configured search query URL (Preferences > Network). An indicator is shown if a query will take place.
* Tab auto-reloading: configure a reloading interval using the page context menu ("Set Auto-Reload..."). Auto-reloading is part of the persistent state of the tab.
* "Iosevka" and "Source Sans Pro" (the UI font) can be used as heading and body fonts.
* User preference for aligning all pages to the top of the window.
* Keybinding (F11) for toggling fullscreen mode. On macOS, the shortcut is ⌃⌘F as before.
* Keybinding for finding text on page.

UI design:
* Enhanced navbar: adjusted spacing, URL field has a maximum width, tab titles have less pronounced borders.
* Improved sidebar appearance: bold subheadings, larger feed icons, adjusted spacing, background color.
* Font consistency: all UI elements use the same font (i.e., no more monospace input fields).
* Added setting for UI accent color (teal, orange).
* General fine-tuning of the color palette.
* Dialog buttons are aligned to the right edge, leaving room for additional action buttons on the left.
* Page Information button is embedded in the URL field.
* Page Information dialog is attached to its button.
* Site icons use a different color in tab titles for visual distinction.
* Fade background behind modal dialogs.
* Responsive page margins.
* Windows: Added a custom window frame to replace the default Windows one. This looks nicer but does not behave exactly like a native window frame. Added a setting to Preferences for switching back to the default frame.

Other changes:
* Help is opened on first run instead of the "About Lagrange" page to make it easier to discover important Gemini links like the FAQ.
* "Go to Root" respects a user name found in the URL. One can still "Go to Parent" to get above the user level.
* Feed entries are sorted by refresh time if they are published on the same date.
* Don't show future-dated feed entries in Feeds.
* Middle-clicking on links: open new tab in background or foreground depending on the Shift key.
* Shift+Insert can be used for pasting clipboard contents into input fields.
* Removed a strange violet-on-green color theme pairing.

Bug fixes:
* Fixed text prompt dialogs closing and accepting the entered text when switching focus away from the app.
* Scroll position remains fixed while horizontally resizing the window or sidebars.
* Fixed a crash when opening the audio player menu.
* Fixed Gopher requests that were using URL (percent) encoded characters.
* Windows: Fixed a flash of white when the window is first opened.

## 1.1.4
* Fixed feed entry highlight/read status issue in the sidebar.
* Fixed Gopher menu links that contain spaces.
* Fixed vertical alignment of short pages: top banner is excluded because it is not part of the content.

## 1.1.3
* Fixed crash when deleting a bookmark that was being used as a remote bookmark source.
* Fixed potential crash at shutdown.
* Fixed URL path decoding not respecting reserved characters.
* AppImage: Disable SSE 4.1 for improved compatibility.
* Windows: Fixed portable build so it stores user files under the "userdata" directory and not under AppData\Roaming\.

## 1.1.2
* Fixed potential crash at launch.
* Fixed input query from a background tab being applied to the foreground tab. An input query now forces a tab to the foreground.
* Fixed window scroll position moving when resizing vertically.
* Fixed feed refresh waiting forever if a server doesn't respond.
* Fixed hover state not being cleared when right-clicking links.
* Fixed remote bookmarks not appearing if they lacked a user-friendly name on the source page.

## 1.1.1
* Fixed focus cycling inside dialogs. Widgets outside a dialog are not allowed to be focused.
* Fixed missing cursor in the New Identity "Valid until" field.
* Fixed "Import Links as Bookmarks" so it can be used to import local copies of remote bookmarks when viewing the remote source page.
* Fixed a cosmetic issue in the Import Identity dialog where part of the widget frames were not drawn.
* Fixed word wrapping issue in unread feed entry titles.
* Fixed opening a URI that contains a fragment in the default browser. The fragment is no longer omitted.
* Fixed default value for the Line Width setting.
* Linux: Check monitor DPI for UI scaling like on Windows and macOS.
* Allow reloading the same URL when clicking on a link or bookmark, or pressing Enter in the navbar.
* Bookmark URLs are normalized by removing the default Gemini port.
* Added a list of environment variables to "about:debug".
* XDG: Respect `XDG_CONFIG_HOME` environment variable for storing user files.
* XDG: Use the configured XDG download directory as default Downloads location.
* The default set of bookmarks now uses a remote source.
=> gemini://skyjake.fi/lagrange/getting_started.gmi  "Getting Started" bookmarks

## 1.1
* Added identity importing: existing client certificates in PEM format can be imported from the current page, from clipboard, or from drag-and-dropped files.
* Added setting for maximum cache size. This is the amount of fetched data kept in memory for page navigation and content lookup. The default is 10 MB.
* Added option to show full link URL when hovering on it.
* Added support for Finger links (courtesy of John Cowan).
* Added keybindings for page reload, opening link in new tab via home row keys (${SHIFT+}F), and hovering on a link via home row keys (H).
* Added keybinding for switching to next set of links for home row navigation.
* Added keybindings for new tab, close tab, adding a bookmark.
* Added a bold UI font. It is used for unread feed entries and default dialog buttons.
* Better alignment of quick lookup result icons and labels.
* Remote bookmarks are grouped under their source in the bookmark list.
* A bookmark's icon is updated after loading the page so it matches the site.
* Trusting a new server certificate manually will update the current page without reloading.
* Middle-clicking on a tab title closes the tab.
* Internal state files now use an ".lgr" extension. If downgrading after running v1.1, note that the old version will not read these.
* Fixed timestamps of visited URLs. Your browsing history will be cleared but can still be viewed manually in "visited.txt".
* Fixed issue where "heading" feed entries would turn unread after a while.
* Fixed duplicate U key for home row navigation.
* Fixed an issue with Unicode characters in quick lookup search terms.

## 1.0.3
* Improved font glyph caching: only rasterize glyphs when drawing text, and retry after failure. This makes initial document layout faster and avoids issues with permanently lost glyphs.
* Fixed parts of text disappearing when the glyph cache fills up. The cache also uses less memory now.
* Fixed percent-encoding of spaces when copying URLs to clipboard.
* Fixed feed entry context menu showing the wrong menu item for Mark as Read/Unread.
* Fixed parentheses and brackets being trimmed from feed entry titles.
* Fixed quotes appearing continuous even when there are empty lines in between.
* Fixed quote border line not showing up on empty quote lines.
* Fixed handling of redirection in a background tab — redirected URL would open in the current tab.
* Fixed Gemini URL normalization with regard to default port.
* Fixed a very minor memory leak.
* Fixed missing "gopher:" URL scheme registration on macOS.

## 1.0.2
* Fixed URL input field showing the wrong URL when opening tabs in the background.
* Fixed trusting a renewed server certificate when multiple tabs are open.
* Fixed opening sidebar feed entries in new/background tab with modifier keys.
* Fixed editing identity notes. The entered new notes were not being applied.
* Server certificate domain name check accepts a matching CN even when SAN doesn't match.

## 1.0.1
* Fixed percent-encoding of the query string.
* Fixed cursor positioning in input fields.

## 1.0
* Added remote bookmarks. Any bookmarked 'text/gemini' page with the "remotesource" tag is a source of remote bookmarks. Each link on the page is shown as a remote bookmark in Bookmarks.
* Added a way to export bookmarks via the special page "about:bookmarks". The page can also list all bookmarks by tag or by creation date.
* Added context menu item for duplicating a bookmark.
* Import all links on a page as bookmarks. (Importing tags is not supported in this version.)
* Links can be bookmarked via context menu.
* Open links with an unrecognized scheme in the default browser.
* Open sidebar items in new/background tab via context menu or modifier keys.
* "Edit Feed..." menu item shows the Feed Settings dialog.
* Removed unimplemented menu items.

## 0.13.2
* Added a little spinner to indicate ongoing requests.
* Fixed very thin progress bar on HiDPI displays.
* Fixed link to Help page from the Identities sidebar tab.
* Fixed incorrect text colors in the UI (e.g., selected lookup result).
* macOS: Disable menu shortcuts for navigation when editing text to prevent accidental page changes.

## 0.13.1
* Fixed build failure on Linux.

## 0.13
* Support for Internationalized Domain Names (IDN) in network requests.
* Percent-encoded URL paths are shown decoded in the UI, and encoded in outgoing requests.
* Added option to disable decoding of percent-encoded paths for the UI.
* Quick search via URL bar shows entries from subscribed feeds.
* Added keybindings for zooming.
* Improved usability of page content searching (${CTRL+}F, Escape).
* Clicking on a certificate warning shows the Certificate Status dialog.
* macOS: Keyboard shortcuts in native menus are updated according to bindings.
* Tweaked handling of Emojis in monospace text. They are given more space as needed, but the original monospace spacing is restored after whitespace.
* Fira Mono replaced with Iosevka Term Extended.
* Fixed use of variable-width fonts in input fields.
* Fixed handling of Unicode joiners and modifiers (by ignoring them, since we lack the glyphs).
* Fixed a layout issue with sidebars where the bottommost content line was occasionally not visible.
* Fixed exit when a hook program didn't read its input.
* Fixed crash when using an identity (with LibreSSL on OpenBSD).

## 0.12.1
* 'text/*' content falls back to plain text.
* Minimized visual artifacts in Unicode box-drawing characters (overlapping/gaps) by fine-tuning glyph scaling.
* Fixed truncated tab titles when opening tabs in background.
* Fixed possible exit if hook program not found (SIGPIPE).
* REQUEST_URL is set in the environment when running MIME hooks.
* "about:debug" lists the configured MIME hooks.
* macOS: Fixed excessive CPU usage while idling.

## 0.12
* Added MIME hooks: pipe Gemini responses through external programs for arbitrary processing. (See "about:help" for usage.)
* Added a right-hand sidebar; have a sidebar on the right or on both sides at once.
* Added a clear warning banner when there is an issue with the server's TLS certificate.
* Follow Weiph/pikkulogs — subscribe to new headings on pages.
* Added UI for subscribing: feed name, entry type (Gemini feed or new headings).
* Added keyboard shortcut ${SHIFT+}${CTRL+}D for subscribing to page.
* Feeds sidebar is capped to 100 entries. "about:feeds" shows all known entries.
* Network connections have a timeout in case server doesn't respond at all.
* Adjusted spacing before/after links to reflect use of empty lines in the source.
* Clicking on page area unfocuses URL input field.
* Added keybindings for switching tabs.
* Gopher: Query links have a 🔍 icon.
* Fixed handling of "file:///" URIs on Windows.
* Fixed misaligned Unicode box-drawing characters.
* Fixed missing error page if status code is unknown (torture test 34).
* Fixed detection of invalid headers (torture test 39).
* Fixed rendering of soft hyphens (torture test 50).

## 0.11
* Added feed subscriptions. A subscription is any bookmark with the "subscribed" tag. Subscribed feeds are refreshed in the background while Lagrange is running.
* Added a new sidebar tab for feeds.
* Added "about:feeds" to show entries from all subscriptions on one page.
* Added icons for special bookmark tags, and context menu items for toggling "homepage" and "subscribed".
* Improved stability: fixed data races, undefined behavior, thread leaks.
* Wide preformatted blocks can be scrolled horizontally with the mouse wheel or trackpad.
* Line widths are slightly narrower for improved readability.
* Light mode UI color palette is less saturated, more sepia-toned.
* Tall menus/dialogs can be scrolled with the mouse wheel.
* Improved download progress updates: never update more often than the UI can be refreshed.
* macOS: Control-Click works as a right mouse click.
* Unix: Location of `xdg-open` is no longer hardcoded.
* Fixed large downloads (10 MB+) stopping prematurely due to a decryption error.
* Fixed window contents not being updated during window resizing.
* Fixed selection/search markers disappearing when scrolling down.
* Fixed displaying of "about:" URLs in history.
* Fixed build on FreeBSD (tested on 12.1).

## 0.10
* Added option to load inline images when pressing Space or ↓ for a more focused reading experience — just keep tapping a single key to proceed. If an image link is visible, it will be loaded instead of scrolling. This option is disabled by default.
* Added context menu item to save inline images to Downloads.
* Added an option to use a proxy server for Gemini requests.
* Added a new keyboard link navigation mode focusing on the home row keys. The default keybinding for this is "F".
* Added a keybinding to activate keyboard link modifier mode. The keyboard link keys are active while the modifier is held down. The default is ${ALT}.
* Clearing and resetting keybindings via a context menu.
* Added a Window tab in the Preferences dialog; moved some of the settings around for better organization.
* Improved page search visualization: if the match is inside a link URL, the link icon is now highlighted. Previously these matches were not visualized in any way.
* Improvements to URI parsing with regard to RFC 3986. Cases that are handled better are double slashes, query-only relative URIs, relative URIs that begin with a tilde, IPv6 literals, username in the authority.
* Replaced EB Garamond with Tinos for improved readability.
* Replaced Kosugi Maru with Noto Sans CJK JP for better glyph coverage.
* Fixed font sizing of level 3 headings.
* Fixed download progress indicators sometimes remaining visible even after leaving the page.

## 0.9
* Clicking on the top banner of a page (where the site icon and hostname are shown) navigates to the root directory of the site.
* Added menu items and keybindings for navigating to site root or the parent directory.
* Added option to use a monospace body text font on all Gemini and/or Gopher pages.
* Remember redirect source URLs as visited but not shown in the History tab. Note that "visited.txt" is no longer fully compatible if opened in an older version of Lagrange.
* "gopher:" scheme is allowed in command line arguments.
* XDG: .desktop file declares support for opening Gopher URLs.
* Fixed an issue where copying the URL input field would not place anything on the clipboard.
* Fixed the Lagrange window visibly changing position during launch.
* Fixed crash when a single percent sign was typed in an input field.
* macOS: Fixed native menu keyboard shortcuts causing redundant command activations.
* macOS: Fixed assigning keybindings when there is an equivalent native menu shortcut.

## 0.8.1
* Fixed potential lockup when navigating back to a query prompt.
* macOS: Improved handling of scroll wheel events from a mouse.

## 0.8
* Added support for Gopher.
* Added support for the full palette of 8-bit ANSI foreground colors.
* Added option to disable smooth scrolling.
* Added button to manually set server certificate as trusted (if the certificate is valid but untrusted).
* Added keybindings for Back/Forward navigation.
* Added a context menu item for opening HTTP links in the default browser even when a proxy is configured.
* Revised identity creation dialog: changed field order, added warning about temporary identities not being saved.
* ${CTRL+}Click opens tab in background, ${SHIFT+}${CTRL+}Click opens as foreground tab. The same modifier keys work with keyboard navigation.
* Improved word wrapping of emoticons (:D).
* Automatic redirects allowed when the destination URL uses the same scheme as the originating URL. For example, when using a proxy, HTTP(S) is allowed to automatically redirect to other HTTP(S) URLs.
* Windows: Fixed handling of drag-and-dropped and command line file paths.

## 0.7.2
* Fixed parsing of the server's response. In some cases it was possible that the response was only partially read.
* Fixed handling of TLS/SSL connection being closed without the socket being closed.

## 0.7.1
* Fixed build on OpenBSD.
* Fixed build with LibreSSL.
* Fixed a potential crash at app shutdown.
* Fixed a potential crash when a thread exits.
* Fixed a potential lockup when a thread exits.
* Linux/Unix: Open "mailto:" links with xdg-open instead of the web browser.

## 0.7
* Basic set of user-configurable key bindings.
* Sidebar: Added a "New Identity" button and a link to "about:help" if there are no identities.
* Faster drawing of certain UI elements: site icon and current heading in the left margin, unfocused input fields, timestamp at the end of the page.
* History is not updated until a network request finishes.
* Improved opening connections when multiple IP addresses are found for a hostname.
* Fixed handling of TLS/SSL errors and hostname lookup problems — an error page is shown.
* Fixed an issue where window contents were not being updated immediately after the window gets exposed when using, e.g., openbox or dwm.

## 0.6
* Added an indicator to visualize progress of network requests.
* Added new color themes for page content: Colorful Light, Black, Gray, Sepia, High Contrast.
* Added page content color theme selection in Preferences.
* Added quote indicator option: icon or vertical line.
* Added a new font for Korean glyphs.
* Smoother smooth scrolling, making it easier to keep one's eyes on the content throughout the motion.
* Windows: Register Lagrange as a handler of "gemini:" URLs.
* macOS: Fixed glitchy window dragging during audio playback.
* Fixed timestamps of cached pages.

## 0.5
* Added MP3 support in the audio player (using mpg123).
* Added volume control in the audio player.
* Metadata in Vorbis and MP3 audio content (title, artist, etc.) is shown in the audio player menu.
* Added new serif fonts: EB Garamond and Literata.
* Allow configuring separate fonts for headings and body text for better visual distinction.
* Preferences dialog remembers the previously open tab.
* Paste from clipboard on middle mouse button click.
* Open links in new tab with middle mouse button.
* Fixed failure to find resources when launching via PATH.
* Fixed color saturation setting not affecting the default color theme.
=> https://mpg123.org/ mpg123: MPEG audio player and decoder library

## 0.4.1
* Set keyboard focus to URL input field after opening a new tab.
* Pause other audio players when a new one is started. One can still choose to have multiple audio players playing simultaneously by unpausing them again.
* Fixed dismissing an audio player that is still downloading content. The partially downloaded data is discarded.
* Fixed saving pages whose name starts with a tilde.
* Fixed saving pages restored from cache.
* Windows: The app is now distributed as an installer created with Inno Setup.
* Windows: All binaries are signed.

## 0.4
* Added audio playback with support for streaming. Supported audio formats in this release are WAV (PCM, mono/stereo, 8/16/24/32 integer/float) and Ogg Vorbis. Shoutout to Sean Barrett et al. for stb_vorbis.
* Added inline audio player that works like inline images. Clicking on an audio link opens the audio player below the link (works for URLs that have file extension .wav/.ogg).
* Visual fine-tuning: increased Fira Sans line spacing; list bullets use an accent color; adjusted accent colors in the light mode palette.
* Sidebar has a maximum width — the document must remain visible.
* Windows: Support for HiDPI displays and the system UI scaling factor. The UI will be scaled according to your settings automatically without having to adjust the UI scaling in Preferences.
* macOS: Use OpenGL on 10.13 for potentially better compatibility.
* Fixed a memory leak when closing tabs.
* Fixed unnecessary continual window redrawing related to the scrollbar hover outline.
=> https://github.com/nothings/stb stb: single-file public domain libraries for C/C++

## 0.3
* Added style customization.
* Added new font option: Fira Sans.
* Added a setting for maximum line width.
* Added a setting for adjusting color saturation.
* Added an option for "Outline on scrollbar": page outline appears when mouse is hovering over the scrollbar.
* Added an option for site icon and current top heading that appear when the window is wide enough.
* Added tabs in Preferences for better grouping.
* Added "Open Link in Background Tab" in link context menus.
* More flexible text selection behavior when starting on empty space.
* Smaller first paragraph font size.
* Fixed centering of popups so they remain centered when window is resized.
* Fixed sizing and alignment of Unicode symbols in preformatted text.
* Fixed sizing of Japanese glyphs in UI text (e.g., tab titles).

## 0.2.1
* Fixed window size/state restoration issues, e.g., after window is maximized.
* Windows: Fixed text disappearing when window is resized.

## 0.2
* Added an icon for quote paragraphs.
* Added Downloads folder to Preferences.
* Added "Save to Downloads" menu item (${CTRL+}S) for saving page contents.
* Added a download progress indicator in the URL input field.
* Added a progress indicator for inline image fetching.
* Added `--sw` option to force software rendering.
* Added macOS touch bar buttons for Back, Forward, Find, New Tab, and sidebar modes.
* Home button opens a random bookmark with the "homepage" tag.
* Improved context menu when right-clicking on links or the page.
* Recognize and handle "mailto:" links.
* Fixed behavior of images on single-image pages; cannot be hidden like inline images.
* Fall back to software rendering automatically if accelerated graphics are not available.
* Minor bug fixes.

## 0.1.1
* Fixed a potential crash at startup.
* Fixed bug where user's query input is handled by all tabs.
* Default sidebar mode is Bookmarks.
* Windows: Fixed opening HTTP links in the default web browser.

## 0.1
* The major version zero is reserved for non-feature-complete releases.
* Beautiful typography using Unicode fonts.
* Autogenerated page style and Unicode icon for each Gemini domain.
* Smart suggestions when typing the URL — search bookmarks, history, identities.
* Sidebar for page outline, managing bookmarks and identities, and viewing history.
* Multiple tabs.
* Identity management — create and use TLS client certificates.
* Light and dark UI themes.
* Select and copy text with the mouse.
* Find text on the page.
* Open image links inline on the same page.
* Open links via keyboard shortcuts.
* Instant back/forward navigation.
* Smooth scrolling.
* Scaling page content (50%...200%).
* Scaling factor for the UI (for arbitrary monitor DPI).
* Persistent app state — tabs and history are restored on next run.<|MERGE_RESOLUTION|>--- conflicted
+++ resolved
@@ -6,14 +6,6 @@
 ```
 # Release notes
 
-<<<<<<< HEAD
-## 1.4.2
-* Fixed UI colors being all black on the first run.
-* Fixed right mouse click on an inactive split not having any effect.
-* Fixed action buttons showing under the Help link in an empty Identities sidebar.
-* Fixed potential crash at shutdown.
-* Fixed minor UI layout issues.
-=======
 ## 1.5
 * Added "Smol Emoji" and "Noto Sans Symbols" fonts, removed Symbola.
 ⚠️ Many Emoji and pictographs defined in the last five years are currently missing.
@@ -54,7 +46,13 @@
 
 Gempub:
 * Linear navigation through the book with Left/Right arrow keys and via footer buttons. The navigation order is determined by links on the Gempub index page.
->>>>>>> 341e2b56
+
+## 1.4.2
+* Fixed UI colors being all black on the first run.
+* Fixed right mouse click on an inactive split not having any effect.
+* Fixed action buttons showing under the Help link in an empty Identities sidebar.
+* Fixed potential crash at shutdown.
+* Fixed minor UI layout issues.
 
 ## 1.4.1
 * Fixed removing the left side split by closing all its tabs. The URL input field got confused about which tab was currently open, and the wrong theme was active.
