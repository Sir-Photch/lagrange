--- conflicted
+++ resolved
@@ -7,9 +7,6 @@
 # Release notes
 
 ## 1.13.3
-<<<<<<< HEAD
-* macOS: Fixed relaunching the app after installing an update via Sparkle.
-=======
 * Changed URL field bookmark indicator for better consistency.
 * Show a proper error page if server closes the connection before a header is fully received.
 * Spartan: Prefilled prompt input from URL query string is selected by default.
@@ -20,7 +17,6 @@
 * macOS: Fixed relaunching the app after installing an update via Sparkle.
 * Windows: Register Gopher and Spartan URL handlers.
 * TUI: Fixed `build-tui.sh` so it doesn't expect the_Foundation to be preinstalled.
->>>>>>> d89fd0dc
 
 ## 1.13.2
 * Fixed failure to restore the selected fonts at launch.
