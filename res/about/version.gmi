``` LAGRANGE
           __   __             __   ___
|     /\  / _` |__)  /\  |\ | / _` |__
|___ /~~\ \__> |  \ /~~\ | \| \__> |___

```
# Release notes

<<<<<<< HEAD
## 1.7
* Added support for viewing WebP images. The libwebp library is an optional dependency and will be included in the build if found via pkg-config.
* Added a footer action to view `application/octet-stream` content depending on recognized file extensions.
=======
## 1.6.5
* Audio init errors are no longer fatal. SDL's error message will still be printed.
* Fixed a cursor position regression in input fields related to handling of variation selectors (codepoint clusters). Moving the cursor to the start of a wrapped line segment put the cursor in the wrong place.
* Fixed right-clicking on sidebar tab buttons. It was showing the wrong context menu when the list had been scrolled down.
>>>>>>> ac5f5fb6

## 1.6.4
* Local files containing UTF-8 text can be viewed regardless of their file extension.
* Fixed input field cursor positioning and insertion problems around Emoji variation selectors.
* Fixed "Unknown Status Code" shown in Page Information for valid status codes.
* Fixed an issue with network requests that would make it appear the server was not responding, but the request would not time out.
* Fixed a potential invalid memory access when clicking on sidebar items.
* OpenBSD: Fixed a freeze after a network request is cancelled.
* Fixed page contents not reflowing during a window resize.
* Added build option ENABLE_RESIZE_DRAW. SDL doesn't redraw window contents on all platforms during resizing, so this can be used to force it.

## 1.6.3
* Select all text in an input field using Shift+Ctrl+A (macOS: ⌘A).
* Input fields do not lose focus when the window becomes inactive, making it easier to resume input afterwards.
* Fixed delay after switching to split view mode.
* Fixed what gets drawn in an empty tab, before a document is available for rendering (e.g., after switching to split view mode).
* Fixed highlighting the domain name in URL input fields.
* Fixed hiding the Gemini URL scheme in input fields when the window is narrow.
* Fixed the line break key modifier inadvertently affecting URL input fields, where line breaks are not allowed.
* Fixed the line break key modifier affecting the upload dialog's text field.
* Fixed a potential hang when closing a socket before the connection is fully opened.
* Updated translations.

## 1.6.2
* Added `--tab-url` to print currently active tab's URL.
* Upload dialog expands to full window height when the entered text is long.
* Home/End keys in an input field move to start/end of the wrapped line segment.
* Scroll with mouse wheel in input fields.
* Slower cursor blink rate in input fields.
* Adjusted dark mode colors for focused input fields.
* Fixed incorrect behavior in input fields when typing or deleting text while holding down the Shift key.
* Fixed crash in Upload dialog if server responds with a redirect.
* Fixed buffered graphics (UI, fonts) getting lost under rare circumstances.
* Fixed drawing of wrapped text when the app is compiled without HarfBuzz.
* macOS: Fixed UI not updating when system dark mode is toggled while the window is hidden.

## 1.6.1
* Fixed potential crash when inserting a line break in an input field.
* Fixed cursor positioning in fixed-length input fields.
* Fixed copying text in input fields (the wrong region was copied).
* Fixed URL input field contents not being selected after opening a new tab.
* Fixed Upload dialog not showing when reloading a Titan URL.
* Updated translations.

## 1.6
⚠️ A new TOFU trust store will be created. The old one is kept around but ignored.
⚠️ App state serialization format has been updated. Downgrading to a previous release will cause app state to be reset (e.g., tabs closed, navigation history cleared).
⚠️ New build dependencies: HarfBuzz and GNU FriBidi (see README).

New features:
* Added support for bidirectional text and complex scripts. العالم متنوع
* Right-to-left paragraphs are aligned to the right. Link icons and list/quote symbols are moved to the right margin.
* Added support for Titan uploads. The data to upload can be entered via a text field or by dropping a file on the window.
* Added a keybinding for opening the current page URL in the upload dialog (Ctrl+U/⌘U). This simply switches the page's URL scheme from `gemini` to `titan`.
* Added a configuration file for defining the UI color palette (see Help, section 3.5).
* Added settings for keyboard and mouse scrolling speeds.
* Added setting for changing Return key behavior in input fields (line break vs. accept).
* Added setting for adjusting line spacing.
* Added link context menu item for deleting local files (e.g., downloads).

Changes and enhancements:
* Improved TOFU: if the server certificate is not trusted, the connection is aborted at the TLS handshake stage. Previously, only a warning was shown and the page contents were fetched regardless.
* Server certificate fingerprints are generated based on public keys, which allows servers to renew their certificates without losing trusted status.
* Improved handling of expired server certificates. An error page is shown and the connection is aborted at the TLS handshake stage. The user can give a temporary exception to load the page.
* Page contents are cached in presentation form for quicker restoring during back/forward navigation.
* Inline images/audio will not get discarded during back/forward navigation. The Network > Memory Size setting determines the maximum memory usage for media. Setting the Memory Size to zero is equivalent to the previous behavior of discarding everything when the page changes.
* Debug information includes RAM use in addition to cache size. This includes document layout and media stored in memory (e.g., raw pixel data of images).
* Text input fields support larger amounts of content and expand vertically only up to a limit, after which they start scrolling.
* Preferences have been reorganized. There is a new Fonts tab, and some General settings have been moved to the Style tab. All color-related settings are on the Colors tab, including UI theme colors.
* Links opened on a page are updated to reflect visited status even when opening into a background tab or to the side.
* Unicode Byte Order Mark is ignored in the beginning of a page.
* Updated Smol Emoji with new characters.
* Query/Feeds indicators have a smaller appearance in a narrow window to leave room for the URL.

Fixes:
* Large lede paragraph font is not applied if the paragraph has too many lines.
* Fixed minor kerning issues when using Nunito.
* Fixed sizing of characters in the Noto Symbols fonts.
* Improved internal handling of URLs. For example, some URLs were not being recognized as visited because of percent-encoding differences.
* Fixed URL in the generated page for viewing a single image (spaces weren't encoded).
* Input dialog is not dismissed unless the Cancel button is clicked or Escape is pressed.
* Workaround for a potential hang during the closing of a socket.
* TLS client certificates generated by the app have identical issuer and subject fields, including all the provided information and not just the Common Name.
* Gopher: Improved detection of ASCII art.
* Gopher: Show contents of unrecognized line types.
* Gopher: Don't collapse preformatted blocks since everything is preformatted in the source.
* Gopher: All preformatted blocks are unindented to avoid misaligned ASCII art.
* macOS: ^⌘Space shows the system-provided symbols and Emoji character palette.

## 1.5.2
* Fixed pasting a PEM-formatted certificate and/or private key via clipboard in Import Identity.
* Possible workaround for a visual glitch in the URL field.
* Specify `StartupWMClass` in .desktop file.
* Normalize page contents to avoid the most common issues with diacritics (Unicode NFC).
* Expanded the set of recognized custom link icons.
* Updated "Smol Emoji" font with new glyphs.
* Allow use of TLS cipher "DHE-RSA-AES256-GCM-SHA384".

## 1.5.1
* Updated UI translations.
* Updated "Smol Emoji" font with new and improved glyphs.

## 1.5
* Added "Smol Emoji" and "Noto Sans Symbols" fonts, removed Symbola.
⚠️ Many Emoji and pictographs defined in the last five years are currently missing.
* Added document footer buttons: on certain pages (e.g., error messages) show relevant actions in the bottom of the page. For example, if a certificate is required for viewing a page, show buttons for creating a new identity and showing the Identities sidebar.
* Error pages include the human-readable text sent by the server.
* Disregard old feed entries whose unread status would have been forgotten.
* Added UI language: Polish.

Identity management:
* Revised New Identity dialog. An option is provided to automatically use the new identity on the current domain/page. The additional fields are hidden by default.
* Improved usability of Identities sidebar. No more accidental activations: left-clicking an identity opens the context menu without making any changes. The context menu shows each active URL as a menu item for easy access. Identity icons reflect the usage status: all identities used on the current domain get highlighted in addition to the currently used one.
* Identities can be exported: certificate and private key are opened in a new tab in plain text PEM format.
* Fixed issues with identity usage: a higher-up URL overrides and deactivates all contained URLs to avoid redundant activation.

Text input:
* Revised text input widgets: added support for multiple lines, and when entering user response to a query, show how many bytes are remaining for the response URL about to be submitted. In dialogs, input fields expand vertically instead of scrolling their content horizontally.
* Input widgets allow inserting newlines using Shift+Return.
* Disallow sending query responses that are too long (1024 bytes maximum).
* Shift-click to select a range of text in input widgets (i.e, without dragging).

Rendering:
* Animate showing and hiding of sidebars and dialogs. Animations are enabled by default, by can be disabled with Preferences > Interface > Animations.
* Added setting for a custom TrueType symbol font for any missing characters. Note: Must be a .TTF file — OpenType and bitmap fonts are not supported.
* Link navigation shortcut icons (home row and numbered) are drawn with a consistent appearance.
* Improved icon alignment in lists.
* Reduced line gap between word-wrapped top-level headings.
* Modal dialog background dimming fades in/out smoothly.
* macOS: Workaround for an issue that causes UI refresh to pause occasionally for ~100 ms.

Split view:
* Added keybindings for split view menu items.
* Changed default split view keys to conform to Emacs (3 for horizontal, 2 for vertical split).
* Fixes and improvements for touch screen event handling in split view mode.

Command line:
* Added --url-or-search (-u) command line option. Depending on the parameter, either open an URL or make a search query.
* Open all URLs/files specified on the command line in new tabs, and raise the window if the app is already running. (Kudos to Alyssa Rosenzweig.)

Gempub:
* Linear navigation through the book with Left/Right arrow keys and via footer buttons. The navigation order is determined by links on the Gempub index page.

## 1.4.2
* Fixed UI colors being all black on the first run.
* Fixed right mouse click on an inactive split not having any effect.
* Fixed action buttons showing under the Help link in an empty Identities sidebar.
* Fixed potential crash at shutdown.
* Fixed minor UI layout issues.

## 1.4.1
* Fixed removing the left side split by closing all its tabs. The URL input field got confused about which tab was currently open, and the wrong theme was active.
* Fixed tab merging when unsplitting the window: keep the currently active tab open.
* Fixed issue with sidebars sometimes becoming unresponsive.
* Fixed font used for visited monospace Gopher links.
* Fixed incorrectly shown/hidden ◧ indicator.
* Fixed scrollbar in Preferences > Keys being hidden until the list is scrolled.

## 1.4
* Added split view modes: two tabs at once, horizontal/vertical split, 1:1/2:1/1:2 weights, merge tabs, swap sides. See section 1.8 in Help for details.
* Split view pinning: keep a page pinned on one side while all opened links go to the other side.
* "file://" URLs can be used for viewing contents of local directories and ZIP archives.
* Basic Gempub support: a cover page is generated based on metadata, and there's an automatic split view for index and contents. On macOS, Lagrange is registered as a viewer of .gpub files.
* Bold link styling is used for indicating which links are unvisited.
* Page rendering was optimized: now each line of text is rendered into the view buffer only once, and whenever the view is stationary, content is prefilled in the available space outside the viewport. Previously, at least one line of text was rendered every frame when the viewport was moving, which was mostly redundant.
* Added UI languages: Interlingua, Toki Pona.
* Added "New"/"Import" buttons in the bottom of the Identities tab.
* Added an "All"/"Unread" mode switch in the bottom of the Feeds tab.
* Added toggles for special tags in the bookmark creation/editor dialog.
* Added "Show Downloads" to the File/main menu.
* Added "Open Downloaded File" to the file save dialog to make it easy to find the local copy of the file.
* Updated the UI font to Source Sans 3. It now has all the styles and weights needed for page rendering, too.
* Added a semibold Fira Sans weight (used for unvisited links).
* Preferences: Reorganized the fonts dropdown menu.
* Changed popup dismiss behavior so that a click outside just dismisses the popup and does not trigger further actions.
* All lists support smooth scrolling.
* Multitouch scrolling: each finger can scroll a different widget.
* Adjustments to how display DPI affects UI scaling.
* Fixed allocation of page rendering buffers. Previously, some buffers may have gone unused or were allocated erroneously to the same position, causing unnecessary work for the page renderer.
* Fixed various issues in the UI layout.
* Fixed parsing URI scheme (limited set of characters allowed).
* Don't percent encode equal signs in URL paths.

## 1.3.4
* Allow server certificates with a `*.tld` subject wildcard.
* Updated the French UI translation.
* Fixed media type check in the audio player. Media types with parameters failed to be recognized.
* Fixed crash after a redirect.
* Fixed a rare issue with handling multiple rapid network requests.
* Fixed a rare situation where a network connection would fail to open.
* Minor stability improvements.

## 1.3.3
* Added UI languages: French, German. (Note that neither is 100% finished yet.)
* Added build option to disable IPC for compatibility reasons.
* Added environment variable LAGRANGE_OVERRIDE_DPI.
* Back/forward navigation buttons are disabled if they have no more pages to switch to.
* Minor UI color tuning.
* Fixed possible crash when closing a tab.
* Fixed possible crash when restoring application state at launch.
* Fixed problems parsing and making requests with literal IPv6 addresses.

## 1.3.2
* Fixed crash after updating from v1.2 due to undefined CA file/path configuration.
* Fixed conflation of pixel ratio and display DPI. Pixel ratio is now always separately detected so mouse events can be correctly positioned. You may find that adjusting the UI scale factor (Preferences > Interface) is necessary after upgrading.
* Fixed sidebar width changing when moving the window to a different display.
* Fixed inability to use Tab in keybindings.
* Fixed opening Gopher URLs via drag-and-drop.
* Fixed "Add bookmark..." on a feed entry.
* Fixed keybindings list not being updated immediately when UI language changes.
* Fixed trimming of link label text when a custom Emoji is used.
* Windows: Fixed maximum window size being restricted to the initial display's size.

## 1.3.1
* Added UI languages: Serbian, Interlingue.
* Added option to disable bold links for light/dark backgrounds.
* Updated the Nunito font to the latest version.
* Fixed crash during word wrapping.
* Fixed keybindings overriding the home row key navigation mode.
* Fixed kerning in the text renderer.
* Fixed issue with overlapped drawing of list bullets vs. list items.
* Fixed cropped list bullets when using Literata.
* Fixed whitespace normalization in plain text files (tab characters).
* Fixed issues buffering window contents, possibly causing missing font glyphs.

## 1.3

Localization:
* Added the first set of UI translations: Chinese (Simplified, Traditional), Finnish, Russian, and Spanish. Many thanks to the translators!
* Added page content translation using a LibreTranslate instance running on `xlt.skyjake.fi`. This is somewhat experimental and may occasionally mess up Gemtext markup. Expect long pages to be quite slow to translate (more than a minute).
=> https://weblate.skyjake.fi/projects/lagrange/ui  Lagrange UI translations (Weblate project)
=> https://libretranslate.com                       More information about LibreTranslate
=> gemini://skyjake.fi/lagrange/privacy.gmi         Lagrange privacy policy

Resources:
* Added Noto Sans CJK (Simplified Chinese) font.
* Added Noto Sans Arabic font. Note that right-to-left/bidirectional text rendering is *not* implemented yet.
* Added "about:about" that lists all the available "about:" pages.

Browsing:
* Alt text is shown when hovering over a preformatted block.
* Clicking on a preformatted block collapses it, leaving only the alt text.
* Added option to collapse all preformatted blocks on page load.
* A server certificate can also be verified by Certificate Authorities. When "CA file" and/or "CA path" are set in Preferences, CA verification will mark a certificate as trusted.
* Relaxed TOFU certificate checking when it comes to domain names: `domain.tld` in a certificate is implicitly considered to also mean `*.domain.tld`.
* Fixed handling of IDNs when the user sets a server certificate as trusted via the UI.
* Fixed handling of unknown URI schemes. Previously they were forcefully converted to absolute URIs, breaking them.

Page content and rendering:
* Color adjustments to the "Colorful Dark", "Colorful Light", and "Gray" themes. "Gray" looks different in dark and light UI modes.
* Spacing of bullet lists vs. link lists is more consistent.
* Links are shown in bold, and tinted with the page theme color for more coherent appearance.
* Custom link icons: Gemini links whose destination is on the same domain use as icon the Emoji or other pictograph at the start of the link label. (For example, see Astrobotany menus.)
* Added option to wrap lines in plain text files. This is on by default because there is no horizontal scrolling for plain text.
* Large images are downscaled to an appropriate size for presentation.
* Improved font glyph caching to reduce stuttering during scrolling. All required glyphs are cached after a page load finishes. This allows more efficient copying of glyphs as the operations can be batched.
* Larger content buffers for scrolling, reducing need to redraw content.
* Gopher: Handling the 'h' line type.
* Fixed minor issues with word wrapping.
* Fixed minor blending artifacts with the current heading shown on the right side of the page.

User interface:
* Improved event handling to support touch screens on any platform (if supported by SDL).
* UI scaling factor is applied immediately when closing Preferences. Restarting is no longer necessary.
* Window rescaled automatically when moving it to a display with a different DPI.
* Added unread feed entry count to the sidebar.
* Added a context menu for toggling sidebars. The menu appears when right-clicking on the navbar or on the sidebar tab buttons.
* Double/triple click selection modes. Double click and drag will select by word, triple click by paragraph.
* Popup menus have icons for items to make it faster to find the item you're looking for.
* Soft shadows for popup menus.
* Scrollbars fade away on macOS/iOS and dim on other platforms.
* Reload button moved into the URL field.
* Narrow URL input fields will not display the default "gemini" scheme.
* Domain name is highlighted in URL fields.
* Added a cut/copy/paste context menu to input fields.
* Added an "Import..." button to the empty Identities sidebar.
* Preferences dialog was partially reorganized for clarity.
* Tabs in Preferences look the same as tabs in the sidebar.
* Cleaner appearance for unread feed items in the sidebar.
* Dialog buttons show the corresponding shortcut key.
* Fixed background activity indicators overlapping each other.
* Fixed glitches when widgets extend beyond the left edge of the window.
* Fixed use of plurals in UI strings, enabling support for three or more plural forms.

Keybindings:
* Default page scroll keybindings changed: PageUp/Down scroll a whole page, and Space/Shift+Space scrolls half a page. If you're changed these bindings, note that they will be reset to defaults.
* Added keybinding for subscribing to a page.
* Keyboard modifiers can be remapped using the `modmap.txt` configuration file.
* Caps Lock can be used as a modifier key.
* Internet hot keys (if present on a keyboard) can be used to navigate back/forward and reload the page.

Command line use:
* Added conventional `--help`, `--version` options.
* A previously started instance can be controlled with command line options.
* `--list-tab-urls` prints a list of the currently open URLs in the running instance.

Bug fixes:
* Only one instance of Lagrange is allowed to run per user directory. This prevents instances from overwriting each other's data.
* Fixed use of multiple search terms for quick lookup.
* Fixed handling of multiple feeds having an entry with the same URL.
* Fixed percent-decoding of URLs on the command line and coming in via system URL handlers.

## 1.2.3
* Fixed XML parser hanging on numeric character entities.
* Fixed "Monospace Body" option causing Gemtext line markup to be visible.
* Fixed bookmarking a wrapped link. Now the entire label text gets used instead of just the clicked segment.
* Fixed handling of non-advancing monospace glyphs.
* CMake: Automatically check if `lib/the_Foundation` is up-to-date.
* CMake: Build configuration fails if an SSL library is not found.
* Reverted default bookmarks having "Getting Started" as a remote bookmark source. Now it's just a regular bookmark.

## 1.2.2
* Stability improvements.
* Whitespace is no longer normalized when using the monospace body setting.
* Fixed issues with percent-encoded Gopher paths.
* macOS: Try to prevent forced use of high-performance GPU.

## 1.2.1
* Fixed crash when creating a bookmark.

## 1.2

New features:
* Atom feed subscriptions: Atom XML documents are automatically converted to Gemini feed index pages. This is a built-in version of the Atom-to-Gemini example on the Help page.
* Inline downloads: right-click on any link that is openable inside Lagrange and select "Download Linked File".
* Editable bookmark icons: use your favorite Unicode character as the symbol to represent a bookmarked site.
* Searching via URL field: non-URL text entered in the field is passed onto the configured search query URL (Preferences > Network). An indicator is shown if a query will take place.
* Tab auto-reloading: configure a reloading interval using the page context menu ("Set Auto-Reload..."). Auto-reloading is part of the persistent state of the tab.
* "Iosevka" and "Source Sans Pro" (the UI font) can be used as heading and body fonts.
* User preference for aligning all pages to the top of the window.
* Keybinding (F11) for toggling fullscreen mode. On macOS, the shortcut is ⌃⌘F as before.
* Keybinding for finding text on page.

UI design:
* Enhanced navbar: adjusted spacing, URL field has a maximum width, tab titles have less pronounced borders.
* Improved sidebar appearance: bold subheadings, larger feed icons, adjusted spacing, background color.
* Font consistency: all UI elements use the same font (i.e., no more monospace input fields).
* Added setting for UI accent color (teal, orange).
* General fine-tuning of the color palette.
* Dialog buttons are aligned to the right edge, leaving room for additional action buttons on the left.
* Page Information button is embedded in the URL field.
* Page Information dialog is attached to its button.
* Site icons use a different color in tab titles for visual distinction.
* Fade background behind modal dialogs.
* Responsive page margins.
* Windows: Added a custom window frame to replace the default Windows one. This looks nicer but does not behave exactly like a native window frame. Added a setting to Preferences for switching back to the default frame.

Other changes:
* Help is opened on first run instead of the "About Lagrange" page to make it easier to discover important Gemini links like the FAQ.
* "Go to Root" respects a user name found in the URL. One can still "Go to Parent" to get above the user level.
* Feed entries are sorted by refresh time if they are published on the same date.
* Don't show future-dated feed entries in Feeds.
* Middle-clicking on links: open new tab in background or foreground depending on the Shift key.
* Shift+Insert can be used for pasting clipboard contents into input fields.
* Removed a strange violet-on-green color theme pairing.

Bug fixes:
* Fixed text prompt dialogs closing and accepting the entered text when switching focus away from the app.
* Scroll position remains fixed while horizontally resizing the window or sidebars.
* Fixed a crash when opening the audio player menu.
* Fixed Gopher requests that were using URL (percent) encoded characters.
* Windows: Fixed a flash of white when the window is first opened.

## 1.1.4
* Fixed feed entry highlight/read status issue in the sidebar.
* Fixed Gopher menu links that contain spaces.
* Fixed vertical alignment of short pages: top banner is excluded because it is not part of the content.

## 1.1.3
* Fixed crash when deleting a bookmark that was being used as a remote bookmark source.
* Fixed potential crash at shutdown.
* Fixed URL path decoding not respecting reserved characters.
* AppImage: Disable SSE 4.1 for improved compatibility.
* Windows: Fixed portable build so it stores user files under the "userdata" directory and not under AppData\Roaming\.

## 1.1.2
* Fixed potential crash at launch.
* Fixed input query from a background tab being applied to the foreground tab. An input query now forces a tab to the foreground.
* Fixed window scroll position moving when resizing vertically.
* Fixed feed refresh waiting forever if a server doesn't respond.
* Fixed hover state not being cleared when right-clicking links.
* Fixed remote bookmarks not appearing if they lacked a user-friendly name on the source page.

## 1.1.1
* Fixed focus cycling inside dialogs. Widgets outside a dialog are not allowed to be focused.
* Fixed missing cursor in the New Identity "Valid until" field.
* Fixed "Import Links as Bookmarks" so it can be used to import local copies of remote bookmarks when viewing the remote source page.
* Fixed a cosmetic issue in the Import Identity dialog where part of the widget frames were not drawn.
* Fixed word wrapping issue in unread feed entry titles.
* Fixed opening a URI that contains a fragment in the default browser. The fragment is no longer omitted.
* Fixed default value for the Line Width setting.
* Linux: Check monitor DPI for UI scaling like on Windows and macOS.
* Allow reloading the same URL when clicking on a link or bookmark, or pressing Enter in the navbar.
* Bookmark URLs are normalized by removing the default Gemini port.
* Added a list of environment variables to "about:debug".
* XDG: Respect `XDG_CONFIG_HOME` environment variable for storing user files.
* XDG: Use the configured XDG download directory as default Downloads location.
* The default set of bookmarks now uses a remote source.
=> gemini://skyjake.fi/lagrange/getting_started.gmi  "Getting Started" bookmarks

## 1.1
* Added identity importing: existing client certificates in PEM format can be imported from the current page, from clipboard, or from drag-and-dropped files.
* Added setting for maximum cache size. This is the amount of fetched data kept in memory for page navigation and content lookup. The default is 10 MB.
* Added option to show full link URL when hovering on it.
* Added support for Finger links (courtesy of John Cowan).
* Added keybindings for page reload, opening link in new tab via home row keys (${SHIFT+}F), and hovering on a link via home row keys (H).
* Added keybinding for switching to next set of links for home row navigation.
* Added keybindings for new tab, close tab, adding a bookmark.
* Added a bold UI font. It is used for unread feed entries and default dialog buttons.
* Better alignment of quick lookup result icons and labels.
* Remote bookmarks are grouped under their source in the bookmark list.
* A bookmark's icon is updated after loading the page so it matches the site.
* Trusting a new server certificate manually will update the current page without reloading.
* Middle-clicking on a tab title closes the tab.
* Internal state files now use an ".lgr" extension. If downgrading after running v1.1, note that the old version will not read these.
* Fixed timestamps of visited URLs. Your browsing history will be cleared but can still be viewed manually in "visited.txt".
* Fixed issue where "heading" feed entries would turn unread after a while.
* Fixed duplicate U key for home row navigation.
* Fixed an issue with Unicode characters in quick lookup search terms.

## 1.0.3
* Improved font glyph caching: only rasterize glyphs when drawing text, and retry after failure. This makes initial document layout faster and avoids issues with permanently lost glyphs.
* Fixed parts of text disappearing when the glyph cache fills up. The cache also uses less memory now.
* Fixed percent-encoding of spaces when copying URLs to clipboard.
* Fixed feed entry context menu showing the wrong menu item for Mark as Read/Unread.
* Fixed parentheses and brackets being trimmed from feed entry titles.
* Fixed quotes appearing continuous even when there are empty lines in between.
* Fixed quote border line not showing up on empty quote lines.
* Fixed handling of redirection in a background tab — redirected URL would open in the current tab.
* Fixed Gemini URL normalization with regard to default port.
* Fixed a very minor memory leak.
* Fixed missing "gopher:" URL scheme registration on macOS.

## 1.0.2
* Fixed URL input field showing the wrong URL when opening tabs in the background.
* Fixed trusting a renewed server certificate when multiple tabs are open.
* Fixed opening sidebar feed entries in new/background tab with modifier keys.
* Fixed editing identity notes. The entered new notes were not being applied.
* Server certificate domain name check accepts a matching CN even when SAN doesn't match.

## 1.0.1
* Fixed percent-encoding of the query string.
* Fixed cursor positioning in input fields.

## 1.0
* Added remote bookmarks. Any bookmarked 'text/gemini' page with the "remotesource" tag is a source of remote bookmarks. Each link on the page is shown as a remote bookmark in Bookmarks.
* Added a way to export bookmarks via the special page "about:bookmarks". The page can also list all bookmarks by tag or by creation date.
* Added context menu item for duplicating a bookmark.
* Import all links on a page as bookmarks. (Importing tags is not supported in this version.)
* Links can be bookmarked via context menu.
* Open links with an unrecognized scheme in the default browser.
* Open sidebar items in new/background tab via context menu or modifier keys.
* "Edit Feed..." menu item shows the Feed Settings dialog.
* Removed unimplemented menu items.

## 0.13.2
* Added a little spinner to indicate ongoing requests.
* Fixed very thin progress bar on HiDPI displays.
* Fixed link to Help page from the Identities sidebar tab.
* Fixed incorrect text colors in the UI (e.g., selected lookup result).
* macOS: Disable menu shortcuts for navigation when editing text to prevent accidental page changes.

## 0.13.1
* Fixed build failure on Linux.

## 0.13
* Support for Internationalized Domain Names (IDN) in network requests.
* Percent-encoded URL paths are shown decoded in the UI, and encoded in outgoing requests.
* Added option to disable decoding of percent-encoded paths for the UI.
* Quick search via URL bar shows entries from subscribed feeds.
* Added keybindings for zooming.
* Improved usability of page content searching (${CTRL+}F, Escape).
* Clicking on a certificate warning shows the Certificate Status dialog.
* macOS: Keyboard shortcuts in native menus are updated according to bindings.
* Tweaked handling of Emojis in monospace text. They are given more space as needed, but the original monospace spacing is restored after whitespace.
* Fira Mono replaced with Iosevka Term Extended.
* Fixed use of variable-width fonts in input fields.
* Fixed handling of Unicode joiners and modifiers (by ignoring them, since we lack the glyphs).
* Fixed a layout issue with sidebars where the bottommost content line was occasionally not visible.
* Fixed exit when a hook program didn't read its input.
* Fixed crash when using an identity (with LibreSSL on OpenBSD).

## 0.12.1
* 'text/*' content falls back to plain text.
* Minimized visual artifacts in Unicode box-drawing characters (overlapping/gaps) by fine-tuning glyph scaling.
* Fixed truncated tab titles when opening tabs in background.
* Fixed possible exit if hook program not found (SIGPIPE).
* REQUEST_URL is set in the environment when running MIME hooks.
* "about:debug" lists the configured MIME hooks.
* macOS: Fixed excessive CPU usage while idling.

## 0.12
* Added MIME hooks: pipe Gemini responses through external programs for arbitrary processing. (See "about:help" for usage.)
* Added a right-hand sidebar; have a sidebar on the right or on both sides at once.
* Added a clear warning banner when there is an issue with the server's TLS certificate.
* Follow Weiph/pikkulogs — subscribe to new headings on pages.
* Added UI for subscribing: feed name, entry type (Gemini feed or new headings).
* Added keyboard shortcut ${SHIFT+}${CTRL+}D for subscribing to page.
* Feeds sidebar is capped to 100 entries. "about:feeds" shows all known entries.
* Network connections have a timeout in case server doesn't respond at all.
* Adjusted spacing before/after links to reflect use of empty lines in the source.
* Clicking on page area unfocuses URL input field.
* Added keybindings for switching tabs.
* Gopher: Query links have a 🔍 icon.
* Fixed handling of "file:///" URIs on Windows.
* Fixed misaligned Unicode box-drawing characters.
* Fixed missing error page if status code is unknown (torture test 34).
* Fixed detection of invalid headers (torture test 39).
* Fixed rendering of soft hyphens (torture test 50).

## 0.11
* Added feed subscriptions. A subscription is any bookmark with the "subscribed" tag. Subscribed feeds are refreshed in the background while Lagrange is running.
* Added a new sidebar tab for feeds.
* Added "about:feeds" to show entries from all subscriptions on one page.
* Added icons for special bookmark tags, and context menu items for toggling "homepage" and "subscribed".
* Improved stability: fixed data races, undefined behavior, thread leaks.
* Wide preformatted blocks can be scrolled horizontally with the mouse wheel or trackpad.
* Line widths are slightly narrower for improved readability.
* Light mode UI color palette is less saturated, more sepia-toned.
* Tall menus/dialogs can be scrolled with the mouse wheel.
* Improved download progress updates: never update more often than the UI can be refreshed.
* macOS: Control-Click works as a right mouse click.
* Unix: Location of `xdg-open` is no longer hardcoded.
* Fixed large downloads (10 MB+) stopping prematurely due to a decryption error.
* Fixed window contents not being updated during window resizing.
* Fixed selection/search markers disappearing when scrolling down.
* Fixed displaying of "about:" URLs in history.
* Fixed build on FreeBSD (tested on 12.1).

## 0.10
* Added option to load inline images when pressing Space or ↓ for a more focused reading experience — just keep tapping a single key to proceed. If an image link is visible, it will be loaded instead of scrolling. This option is disabled by default.
* Added context menu item to save inline images to Downloads.
* Added an option to use a proxy server for Gemini requests.
* Added a new keyboard link navigation mode focusing on the home row keys. The default keybinding for this is "F".
* Added a keybinding to activate keyboard link modifier mode. The keyboard link keys are active while the modifier is held down. The default is ${ALT}.
* Clearing and resetting keybindings via a context menu.
* Added a Window tab in the Preferences dialog; moved some of the settings around for better organization.
* Improved page search visualization: if the match is inside a link URL, the link icon is now highlighted. Previously these matches were not visualized in any way.
* Improvements to URI parsing with regard to RFC 3986. Cases that are handled better are double slashes, query-only relative URIs, relative URIs that begin with a tilde, IPv6 literals, username in the authority.
* Replaced EB Garamond with Tinos for improved readability.
* Replaced Kosugi Maru with Noto Sans CJK JP for better glyph coverage.
* Fixed font sizing of level 3 headings.
* Fixed download progress indicators sometimes remaining visible even after leaving the page.

## 0.9
* Clicking on the top banner of a page (where the site icon and hostname are shown) navigates to the root directory of the site.
* Added menu items and keybindings for navigating to site root or the parent directory.
* Added option to use a monospace body text font on all Gemini and/or Gopher pages.
* Remember redirect source URLs as visited but not shown in the History tab. Note that "visited.txt" is no longer fully compatible if opened in an older version of Lagrange.
* "gopher:" scheme is allowed in command line arguments.
* XDG: .desktop file declares support for opening Gopher URLs.
* Fixed an issue where copying the URL input field would not place anything on the clipboard.
* Fixed the Lagrange window visibly changing position during launch.
* Fixed crash when a single percent sign was typed in an input field.
* macOS: Fixed native menu keyboard shortcuts causing redundant command activations.
* macOS: Fixed assigning keybindings when there is an equivalent native menu shortcut.

## 0.8.1
* Fixed potential lockup when navigating back to a query prompt.
* macOS: Improved handling of scroll wheel events from a mouse.

## 0.8
* Added support for Gopher.
* Added support for the full palette of 8-bit ANSI foreground colors.
* Added option to disable smooth scrolling.
* Added button to manually set server certificate as trusted (if the certificate is valid but untrusted).
* Added keybindings for Back/Forward navigation.
* Added a context menu item for opening HTTP links in the default browser even when a proxy is configured.
* Revised identity creation dialog: changed field order, added warning about temporary identities not being saved.
* ${CTRL+}Click opens tab in background, ${SHIFT+}${CTRL+}Click opens as foreground tab. The same modifier keys work with keyboard navigation.
* Improved word wrapping of emoticons (:D).
* Automatic redirects allowed when the destination URL uses the same scheme as the originating URL. For example, when using a proxy, HTTP(S) is allowed to automatically redirect to other HTTP(S) URLs.
* Windows: Fixed handling of drag-and-dropped and command line file paths.

## 0.7.2
* Fixed parsing of the server's response. In some cases it was possible that the response was only partially read.
* Fixed handling of TLS/SSL connection being closed without the socket being closed.

## 0.7.1
* Fixed build on OpenBSD.
* Fixed build with LibreSSL.
* Fixed a potential crash at app shutdown.
* Fixed a potential crash when a thread exits.
* Fixed a potential lockup when a thread exits.
* Linux/Unix: Open "mailto:" links with xdg-open instead of the web browser.

## 0.7
* Basic set of user-configurable key bindings.
* Sidebar: Added a "New Identity" button and a link to "about:help" if there are no identities.
* Faster drawing of certain UI elements: site icon and current heading in the left margin, unfocused input fields, timestamp at the end of the page.
* History is not updated until a network request finishes.
* Improved opening connections when multiple IP addresses are found for a hostname.
* Fixed handling of TLS/SSL errors and hostname lookup problems — an error page is shown.
* Fixed an issue where window contents were not being updated immediately after the window gets exposed when using, e.g., openbox or dwm.

## 0.6
* Added an indicator to visualize progress of network requests.
* Added new color themes for page content: Colorful Light, Black, Gray, Sepia, High Contrast.
* Added page content color theme selection in Preferences.
* Added quote indicator option: icon or vertical line.
* Added a new font for Korean glyphs.
* Smoother smooth scrolling, making it easier to keep one's eyes on the content throughout the motion.
* Windows: Register Lagrange as a handler of "gemini:" URLs.
* macOS: Fixed glitchy window dragging during audio playback.
* Fixed timestamps of cached pages.

## 0.5
* Added MP3 support in the audio player (using mpg123).
* Added volume control in the audio player.
* Metadata in Vorbis and MP3 audio content (title, artist, etc.) is shown in the audio player menu.
* Added new serif fonts: EB Garamond and Literata.
* Allow configuring separate fonts for headings and body text for better visual distinction.
* Preferences dialog remembers the previously open tab.
* Paste from clipboard on middle mouse button click.
* Open links in new tab with middle mouse button.
* Fixed failure to find resources when launching via PATH.
* Fixed color saturation setting not affecting the default color theme.
=> https://mpg123.org/ mpg123: MPEG audio player and decoder library

## 0.4.1
* Set keyboard focus to URL input field after opening a new tab.
* Pause other audio players when a new one is started. One can still choose to have multiple audio players playing simultaneously by unpausing them again.
* Fixed dismissing an audio player that is still downloading content. The partially downloaded data is discarded.
* Fixed saving pages whose name starts with a tilde.
* Fixed saving pages restored from cache.
* Windows: The app is now distributed as an installer created with Inno Setup.
* Windows: All binaries are signed.

## 0.4
* Added audio playback with support for streaming. Supported audio formats in this release are WAV (PCM, mono/stereo, 8/16/24/32 integer/float) and Ogg Vorbis. Shoutout to Sean Barrett et al. for stb_vorbis.
* Added inline audio player that works like inline images. Clicking on an audio link opens the audio player below the link (works for URLs that have file extension .wav/.ogg).
* Visual fine-tuning: increased Fira Sans line spacing; list bullets use an accent color; adjusted accent colors in the light mode palette.
* Sidebar has a maximum width — the document must remain visible.
* Windows: Support for HiDPI displays and the system UI scaling factor. The UI will be scaled according to your settings automatically without having to adjust the UI scaling in Preferences.
* macOS: Use OpenGL on 10.13 for potentially better compatibility.
* Fixed a memory leak when closing tabs.
* Fixed unnecessary continual window redrawing related to the scrollbar hover outline.
=> https://github.com/nothings/stb stb: single-file public domain libraries for C/C++

## 0.3
* Added style customization.
* Added new font option: Fira Sans.
* Added a setting for maximum line width.
* Added a setting for adjusting color saturation.
* Added an option for "Outline on scrollbar": page outline appears when mouse is hovering over the scrollbar.
* Added an option for site icon and current top heading that appear when the window is wide enough.
* Added tabs in Preferences for better grouping.
* Added "Open Link in Background Tab" in link context menus.
* More flexible text selection behavior when starting on empty space.
* Smaller first paragraph font size.
* Fixed centering of popups so they remain centered when window is resized.
* Fixed sizing and alignment of Unicode symbols in preformatted text.
* Fixed sizing of Japanese glyphs in UI text (e.g., tab titles).

## 0.2.1
* Fixed window size/state restoration issues, e.g., after window is maximized.
* Windows: Fixed text disappearing when window is resized.

## 0.2
* Added an icon for quote paragraphs.
* Added Downloads folder to Preferences.
* Added "Save to Downloads" menu item (${CTRL+}S) for saving page contents.
* Added a download progress indicator in the URL input field.
* Added a progress indicator for inline image fetching.
* Added `--sw` option to force software rendering.
* Added macOS touch bar buttons for Back, Forward, Find, New Tab, and sidebar modes.
* Home button opens a random bookmark with the "homepage" tag.
* Improved context menu when right-clicking on links or the page.
* Recognize and handle "mailto:" links.
* Fixed behavior of images on single-image pages; cannot be hidden like inline images.
* Fall back to software rendering automatically if accelerated graphics are not available.
* Minor bug fixes.

## 0.1.1
* Fixed a potential crash at startup.
* Fixed bug where user's query input is handled by all tabs.
* Default sidebar mode is Bookmarks.
* Windows: Fixed opening HTTP links in the default web browser.

## 0.1
* The major version zero is reserved for non-feature-complete releases.
* Beautiful typography using Unicode fonts.
* Autogenerated page style and Unicode icon for each Gemini domain.
* Smart suggestions when typing the URL — search bookmarks, history, identities.
* Sidebar for page outline, managing bookmarks and identities, and viewing history.
* Multiple tabs.
* Identity management — create and use TLS client certificates.
* Light and dark UI themes.
* Select and copy text with the mouse.
* Find text on the page.
* Open image links inline on the same page.
* Open links via keyboard shortcuts.
* Instant back/forward navigation.
* Smooth scrolling.
* Scaling page content (50%...200%).
* Scaling factor for the UI (for arbitrary monitor DPI).
* Persistent app state — tabs and history are restored on next run.<|MERGE_RESOLUTION|>--- conflicted
+++ resolved
@@ -6,16 +6,14 @@
 ```
 # Release notes
 
-<<<<<<< HEAD
 ## 1.7
 * Added support for viewing WebP images. The libwebp library is an optional dependency and will be included in the build if found via pkg-config.
 * Added a footer action to view `application/octet-stream` content depending on recognized file extensions.
-=======
+
 ## 1.6.5
 * Audio init errors are no longer fatal. SDL's error message will still be printed.
 * Fixed a cursor position regression in input fields related to handling of variation selectors (codepoint clusters). Moving the cursor to the start of a wrapped line segment put the cursor in the wrong place.
 * Fixed right-clicking on sidebar tab buttons. It was showing the wrong context menu when the list had been scrolled down.
->>>>>>> ac5f5fb6
 
 ## 1.6.4
 * Local files containing UTF-8 text can be viewed regardless of their file extension.
