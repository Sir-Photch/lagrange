--- conflicted
+++ resolved
@@ -18,25 +18,15 @@
 cmake_minimum_required (VERSION 3.9)
 
 project (Lagrange
-<<<<<<< HEAD
-    VERSION 1.13.8
-=======
     VERSION 1.14.0
->>>>>>> 27506711
     DESCRIPTION "A Beautiful Gemini Client"
     LANGUAGES C
 )
 set (COPYRIGHT_YEAR 2022)
 if (IOS)
-<<<<<<< HEAD
-    set (PROJECT_VERSION 1.13)
-    set (IOS_BUNDLE_VERSION 4)
-    set (IOS_BUILD_DATE "2022-11-02")
-=======
     set (PROJECT_VERSION 1.14)
     set (IOS_BUNDLE_VERSION 4)
     set (IOS_BUILD_DATE "2022-11-22")
->>>>>>> 27506711
 endif ()
 if (ANDROID)
     set (PROJECT_VERSION 1.14)
